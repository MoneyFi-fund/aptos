module moneyfi::hyperion {
    use std::signer;
    use std::vector;
<<<<<<< HEAD
    use std::error;
    use aptos_std::math128;
=======
>>>>>>> 108ee63f
    use aptos_framework::object::{Self, Object};
    use aptos_framework::primary_fungible_store;
    use aptos_framework::timestamp;
    use aptos_framework::error;
    use aptos_framework::fungible_asset::Metadata;
    use dex_contract::i32::{Self, I32};
    use dex_contract::router_v3;
    use dex_contract::pool_v3;
    use dex_contract::rewarder;
    use dex_contract::position_v3::{Self, Info};

    use moneyfi::wallet_account;

    const DEADLINE_BUFFER: u64 = 31556926; // 1 years
    const USDC_ADDRESS: address = @stablecoin;

    const STRATEGY_ID: u8 = 1; // Hyperion strategy id

    //--Error
    const E_INVALID_TICK: u64 = 1;

    //const FEE_RATE_VEC: vector<u64> = vector[100, 500, 3000, 10000]; fee_tier is [0, 1, 2, 3] for [0.01%, 0.05%, 0.3%, 1%] ??
    //-- Entries
    public entry fun deposit_fund_to_hyperion_from_operator_single(
        operator: &signer,
        wallet_id: vector<u8>,
        token_a: Object<Metadata>,
        token_b: Object<Metadata>,
        fee_tier: u8,
        tick_lower: u32,
        tick_upper: u32,
        amount_in: u64,
        slippage_numerator: u256,
        slippage_denominator: u256,
        threshold_numerator: u256,
        threshold_denominator: u256,
        fee_amount: u64
    ) {
        let wallet_signer = wallet_account::get_wallet_account_signer(
            operator, wallet_id
        );

        let balance_before =
            primary_fungible_store::balance(signer::address_of(&wallet_signer), token_a);

        let position =
            pool_v3::open_position(
                &wallet_signer,
                token_a,
                token_b,
                fee_tier,
                tick_lower,
                tick_upper
            );

        router_v3::add_liquidity_single(
            &wallet_signer,
            position,
            token_a,
            token_b,
            amount_in - fee_amount,
            slippage_numerator,
            slippage_denominator,
            threshold_numerator,
            threshold_denominator
        );

        let balance_after =
            primary_fungible_store::balance(signer::address_of(&wallet_signer), token_a);

<<<<<<< HEAD
        let server_signer = access_control::get_object_data_signer();
=======
>>>>>>> 108ee63f
        wallet_account::add_position_opened(
            wallet_id,
            object::object_address<Info>(&position),
            vector::singleton<address>(object::object_address<Metadata>(&token_a)),
            vector::singleton<u64>(balance_before - balance_after - fee_amount),
            STRATEGY_ID,
            fee_amount
        );
    }

    public fun deposit_fund_to_hyperion_from_operator(
        operator: &signer,
        wallet_id: vector<u8>,
        token_a: Object<Metadata>,
        token_b: Object<Metadata>,
        fee_tier: u8,
        tick_lower: u32,
        tick_upper: u32,
        _amount_a_desired: u64,
        _amount_b_desired: u64,
        _amount_a_min: u64,
        _amount_b_min: u64,
        _deadline: u64,
        fee_amount: u64
    ) {
        let wallet_signer = wallet_account::get_wallet_account_signer(
            operator, wallet_id
        );
        let balance_a_before = primary_fungible_store::balance(signer::address_of(&wallet_signer), token_a);
        let balance_b_before = primary_fungible_store::balance(signer::address_of(&wallet_signer), token_b);
        let position =
            pool_v3::open_position(
                &wallet_signer,
                token_a,
                token_b,
                fee_tier,
                tick_lower,
                tick_upper
            );
        router_v3::add_liquidity(
            &wallet_signer,
            position,
            token_a,
            token_b,
            fee_tier,
            _amount_a_desired - fee_amount,
            _amount_b_desired,
            _amount_a_min - fee_amount,
            _amount_b_min,
            _deadline
        );

<<<<<<< HEAD
        let server_signer = access_control::get_object_data_signer();
=======
>>>>>>> 108ee63f
        let (_, amount_a, amount_b) =
            optimal_liquidity_amounts(
                tick_lower,
                tick_upper,
                token_a,
                token_b,
                fee_tier,
                _amount_a_desired - fee_amount,
                _amount_b_desired,
                _amount_a_min - fee_amount,
                _amount_b_min
            );

        let balance_a_after = primary_fungible_store::balance(signer::address_of(&wallet_signer), token_a);
        let balance_b_after = primary_fungible_store::balance(signer::address_of(&wallet_signer), token_b);
        let assets = vector::singleton<address>(
            object::object_address<Metadata>(&token_a)
        );
        vector::push_back(&mut assets, object::object_address<Metadata>(&token_b));

        let amounts = vector::singleton<u64>(balance_a_before - balance_a_after - fee_amount);
        vector::push_back(&mut amounts, balance_b_before - balance_b_after - fee_amount);

        wallet_account::add_position_opened(
            wallet_id,
            object::object_address<Info>(&position),
            assets,
            amounts,
            STRATEGY_ID,
            fee_amount
        );
    }

    public entry fun add_liquidity_from_operator_single(
        operator: &signer,
        wallet_id: vector<u8>,
        position: Object<Info>,
        token_input: Object<Metadata>,
        token_pair: Object<Metadata>,
        amount_in: u64,
        slippage_numerator: u256,
        slippage_denominator: u256,
        threshold_numerator: u256,
        threshold_denominator: u256,
        fee_amount: u64
    ) {
        let wallet_signer = wallet_account::get_wallet_account_signer(
            operator, wallet_id
        );
        let balance_before = primary_fungible_store::balance(signer::address_of(&wallet_signer), token_input);
        
        router_v3::add_liquidity_single(
            &wallet_signer,
            position,
            token_input,
            token_pair,
            amount_in - fee_amount,
            slippage_numerator,
            slippage_denominator,
            threshold_numerator,
            threshold_denominator
        );
        let balance_after = primary_fungible_store::balance(signer::address_of(&wallet_signer), token_input);
<<<<<<< HEAD
        let server_signer = access_control::get_object_data_signer();

=======
        
>>>>>>> 108ee63f
        let assets = vector::singleton<address>(
            object::object_address<Metadata>(&token_input)
        );
        let amounts = vector::singleton<u64>(balance_before - balance_after - fee_amount);

        wallet_account::upgrade_position_opened(
            wallet_id,
            object::object_address<Info>(&position),
            assets,
            amounts,
            fee_amount
        );
    }

    public entry fun add_liquidity_from_operator(
        operator: &signer,
        wallet_id: vector<u8>,
        position: Object<Info>,
        token_a: Object<Metadata>,
        token_b: Object<Metadata>,
        fee_tier: u8,
        amount_a_desired: u64,
        amount_b_desired: u64,
        amount_a_min: u64,
        amount_b_min: u64,
        deadline: u64,
        fee_amount: u64
    ) {
        let wallet_signer = wallet_account::get_wallet_account_signer(
            operator, wallet_id
        );
        let balance_a_before = primary_fungible_store::balance(signer::address_of(&wallet_signer), token_a);
        let balance_b_before = primary_fungible_store::balance(signer::address_of(&wallet_signer), token_b);

        router_v3::add_liquidity(
            &wallet_signer,
            position,
            token_a,
            token_b,
            fee_tier,
            amount_a_desired - fee_amount,
            amount_b_desired,
            amount_a_min - fee_amount,
            amount_b_min,
            deadline
        );
    
        let (tick_lower, tick_upper) = position_v3::get_tick(position);
        let (_, amount_a, amount_b) =
            optimal_liquidity_amounts(
                i32::as_u32(tick_lower),
                i32::as_u32(tick_upper),
                token_a,
                token_b,
                fee_tier,
                amount_a_desired - fee_amount,
                amount_b_desired,
                amount_a_min - fee_amount,
                amount_b_min
            );
        let balance_a_after = primary_fungible_store::balance(signer::address_of(&wallet_signer), token_a);
        let balance_b_after = primary_fungible_store::balance(signer::address_of(&wallet_signer), token_b);
        let assets = vector::singleton<address>(
            object::object_address<Metadata>(&token_a)
        );
        vector::push_back(&mut assets, object::object_address<Metadata>(&token_b));

        let amounts = vector::singleton<u64>(balance_a_before - balance_a_after - fee_amount);
        vector::push_back(&mut amounts, balance_b_before - balance_a_after);

        wallet_account::upgrade_position_opened(
            wallet_id,
            object::object_address<Info>(&position),
            assets,
            amounts,
            fee_amount
        );
    }

    public entry fun remove_liquidity_single_from_operator(
        operator: &signer,
        wallet_id: vector<u8>,
        position: Object<Info>,
        asset: Object<Metadata>,
        slippage_numerator: u256,
        slippage_denominator: u256,
        fee_amount: u64
    ) {
        let wallet_signer = wallet_account::get_wallet_account_signer(
            operator, wallet_id
        );
        claim_fees_and_rewards_from_operator(operator, wallet_id, position, asset, 0);
        let liquidity = position_v3::get_liquidity(position);
        router_v3::remove_liquidity_single(
            &wallet_signer,
            position,
            liquidity,
            asset,
            slippage_numerator,
            slippage_denominator
        );
        
        wallet_account::remove_position_opened(
            wallet_id,
            object::object_address<Info>(&position),
            asset,
            fee_amount
        );
    }

    public entry fun remove_amount_liquidity_single_from_operator(
        operator: &signer,
        wallet_id: vector<u8>,
        position: Object<Info>,
        asset: Object<Metadata>,
        _lp_amount: u128,
        slippage_numerator: u256,
        slippage_denominator: u256,
        fee_amount: u64
    ) {
        let wallet_signer = wallet_account::get_wallet_account_signer(
            operator, wallet_id
        );
        if(_lp_amount >= get_liquidity(position)) {
            remove_liquidity_single_from_operator(
                operator, wallet_id, position, asset, slippage_numerator, slippage_denominator, fee_amount
            );
        }else {
            // Get amount before removal
            let balance_before =
                primary_fungible_store::balance(signer::address_of(&wallet_signer), asset);

            let (assets, amounts) =
                wallet_account::get_amount_by_position(
                    wallet_id, object::object_address<Info>(&position)
                );
            let (_, index) = vector::index_of(
                &assets, &object::object_address<Metadata>(&asset)
            );
            let amounts_before = *vector::borrow(&amounts, index);

            claim_fees_and_rewards_from_operator(operator, wallet_id, position, asset, 0);

            router_v3::remove_liquidity_single(
                &wallet_signer,
                position,
                _lp_amount,
                asset,
                slippage_numerator,
                slippage_denominator
            );

            let balance_after =
                primary_fungible_store::balance(signer::address_of(&wallet_signer), asset);

            let withdrawn_amount = balance_after - balance_before;
            let withdrawn_assets = vector::singleton<address>(
                object::object_address<Metadata>(&asset)
            );
            let withdrawn_amounts = vector::singleton<u64>(withdrawn_amount);
            let amounts_after = vector::singleton<u64>(amounts_before - withdrawn_amount);
<<<<<<< HEAD
            let server_signer = access_control::get_object_data_signer();
            wallet_account::update_position_after_partial_removal(
                &server_signer,
=======
            
            wallet_account::update_position_after_partial_removal(
>>>>>>> 108ee63f
                wallet_id,
                object::object_address<Info>(&position),
                withdrawn_assets,
                withdrawn_amounts,
                amounts_after,
                fee_amount
            );
        };
    }

    public entry fun claim_fees_and_rewards_from_operator(
        operator: &signer,
        wallet_id: vector<u8>,
        position: Object<Info>,
        asset: Object<Metadata>,
        fee_amount: u64
    ) {
        let wallet_signer = wallet_account::get_wallet_account_signer(
            operator, wallet_id
        );
        let wallet_address = signer::address_of(&wallet_signer);

        // Get balance before claiming
        let balance_before = primary_fungible_store::balance(wallet_address, asset);

        // Get pool and fee information (still needed for swapping)
        let (token_a, token_b, fee_tier) = get_pool_info(position);
        let pending_fees = get_pending_fees(position);
        let fee_amount_a = *vector::borrow(&pending_fees, 0);
        let fee_amount_b = *vector::borrow(&pending_fees, 1);

        // Get reward information
        let pending_rewards = get_pending_rewards(position);

        // Claim fees and rewards for single position
        let position_addresses = vector::empty<address>();
        vector::push_back(
            &mut position_addresses, object::object_address<Info>(&position)
        );

        router_v3::claim_fees_and_rewards_directly_deposit(
            &wallet_signer, position_addresses
        );

        // Swap token_a to stablecoin if not already stablecoin
        if (object::object_address<Metadata>(&token_a)
            != object::object_address<Metadata>(&asset)) {
            if (fee_amount_a > 0) {
                router_v3::exact_input_swap_entry(
                    &wallet_signer,
                    fee_tier,
                    fee_amount_a,
                    0,
                    4295048016 + 1, // min
                    token_a,
                    asset,
                    wallet_address,
                    timestamp::now_seconds() + DEADLINE_BUFFER // deadline
                );
            };
        };

        // Swap token_b to stablecoin if not already stablecoin
        if (object::object_address<Metadata>(&token_b)
            != object::object_address<Metadata>(&asset)) {
            if (fee_amount_b > 0) {
                router_v3::exact_input_swap_entry(
                    &wallet_signer,
                    fee_tier,
                    fee_amount_b,
                    0,
                    4295048016 + 1, // min
                    token_b,
                    asset,
                    wallet_address,
                    timestamp::now_seconds() + DEADLINE_BUFFER // deadline
                );
            };
        };

        // Swap reward tokens to stablecoin
        let p = 0;
        let rewards_len = vector::length(&pending_rewards);
        while (p < rewards_len) {
            let reward = vector::borrow(&pending_rewards, p);
            let (reward_token, reward_amount) = rewarder::pending_rewards_unpack(reward);

            if (object::object_address<Metadata>(&reward_token)
                != object::object_address<Metadata>(&asset)) {
<<<<<<< HEAD
                if (reward_amount > 0) {
=======
                if (reward_amount > 1000) {
>>>>>>> 108ee63f
                    router_v3::exact_input_swap_entry(
                        &wallet_signer,
                        1, // fee_tier for reward swaps
                        reward_amount,
                        0,
                        4295048016 + 1, // min
                        reward_token,
                        asset,
                        wallet_address,
                        timestamp::now_seconds() + DEADLINE_BUFFER // deadline
                    );
                };
            };

            p = p + 1;
        };

        // Get balance after claiming and swapping
        let balance_after = primary_fungible_store::balance(wallet_address, asset);

        // Calculate total stablecoin amount gained
        let total_stablecoin_amount = balance_after - balance_before;

        wallet_account::add_profit_unclaimed(
            wallet_id,
            object::object_address<Info>(&position),
            object::object_address<Metadata>(&asset),
            total_stablecoin_amount,
            fee_amount
        );
    }

<<<<<<< HEAD
=======
    public entry fun update_tick(
        operator: &signer, 
        wallet_id: vector<u8>, 
        position: Object<Info>,
        asset: Object<Metadata>, 
        tick_lower: u32, 
        tick_upper: u32,
        fee_amount: u64
    ) {
        let wallet_signer = wallet_account::get_wallet_account_signer(
            operator, wallet_id
        );
        let wallet_address = signer::address_of(&wallet_signer);
        let (token_a, token_b, fee_tier) = get_pool_info(position);
        let (tick_lower_before, tick_upper_before) = position_v3::get_tick(position);

        let token_pair = if(object::object_address(&asset) != object::object_address(&token_a)){
            token_a
        }else{
            token_b
        };
        
        // Check if ticks are the same based on asset type
        let ticks_same = if(object::object_address(&asset) == object::object_address(&token_a)){
            // asset == token_a: use as_u32 and compare lower with lower, upper with upper
            i32::as_u32(tick_lower_before) == tick_lower && 
            i32::as_u32(tick_upper_before) == tick_upper
        }else{
            // asset == token_b: use abs_u32 and compare lower with upper, upper with lower
            i32::abs_u32(tick_lower_before) == tick_upper && 
            i32::abs_u32(tick_upper_before) == tick_lower
        };
        
        if(ticks_same){
            return
        }else{
            let balance_before = primary_fungible_store::balance(wallet_address, asset);
            remove_liquidity_single_from_operator(
                operator, 
                wallet_id, 
                position,
                asset, 
                99, 
                100, 
                0
            );
            let balance_after = primary_fungible_store::balance(wallet_address, asset);
            deposit_fund_to_hyperion_from_operator_single(
                operator,
                wallet_id,
                asset,
                token_pair,
                fee_tier,
                tick_lower,
                tick_upper,
                balance_after - balance_before - fee_amount,
                99,
                100,
                1,
                1,
                fee_amount
            );
        }
    }

>>>>>>> 108ee63f
    //-- Views
    #[view]
    public fun get_profit(wallet_id: vector<u8>): u64 {
        let (position_addrs, strategy_ids) = wallet_account::get_position_opened(wallet_id);
        let total_profit: u64 = 0;
<<<<<<< HEAD
        
        let i = 0;
        let len = vector::length(&position_addrs);
        
=======
        
        let i = 0;
        let len = vector::length(&position_addrs);
        
>>>>>>> 108ee63f
        while (i < len) {
            let strategy_id = *vector::borrow(&strategy_ids, i);

            if (strategy_id == 1) {
                let position_addr = *vector::borrow(&position_addrs, i);
                let position = object::address_to_object<Info>(position_addr);

                let position_profit = get_pending_rewards_and_fees_usdc(position);
                total_profit = total_profit + position_profit;
            };
            
            i = i + 1;
        };
        
        total_profit
    }

    #[view]
    public fun get_pending_rewards_and_fees_usdc(position: Object<Info>): u64 {
        let stablecoin_metadata = object::address_to_object<Metadata>(USDC_ADDRESS);
        let total_stablecoin_amount: u64 = 0;

        // Get pool and fee information
        let (token_a, token_b, fee_tier) = get_pool_info(position);
        let pending_fees = get_pending_fees(position);
        let fee_amount_a = *vector::borrow(&pending_fees, 0);
        let fee_amount_b = *vector::borrow(&pending_fees, 1);

        // Get reward information
        let pending_rewards = get_pending_rewards(position);

        // Convert fees to stablecoin
        if (fee_amount_a > 0
            && object::object_address<Metadata>(&token_a)
                != object::object_address<Metadata>(&stablecoin_metadata)) {
            let pool_a_to_stable =
                pool_v3::liquidity_pool(token_a, stablecoin_metadata, fee_tier);
            let (amount_out_a, _) =
                pool_v3::get_amount_out(pool_a_to_stable, token_a, fee_amount_a);
            total_stablecoin_amount = total_stablecoin_amount + amount_out_a;
        } else if (fee_amount_a > 0
            && object::object_address<Metadata>(&token_a)
                == object::object_address<Metadata>(&stablecoin_metadata)) {
            total_stablecoin_amount = total_stablecoin_amount + fee_amount_a;
        };

        if (fee_amount_b > 0
            && object::object_address<Metadata>(&token_b)
                != object::object_address<Metadata>(&stablecoin_metadata)) {
            let pool_b_to_stable =
                pool_v3::liquidity_pool(token_b, stablecoin_metadata, fee_tier);
            let (amount_out_b, _) =
                pool_v3::get_amount_out(pool_b_to_stable, token_b, fee_amount_b);
            total_stablecoin_amount = total_stablecoin_amount + amount_out_b;
        } else if (fee_amount_b > 0
            && object::object_address<Metadata>(&token_b)
                == object::object_address<Metadata>(&stablecoin_metadata)) {
            total_stablecoin_amount = total_stablecoin_amount + fee_amount_b;
        };

        // Convert rewards to stablecoin
        let j = 0;
        let rewards_len = vector::length(&pending_rewards);
        while (j < rewards_len) {
            let reward = vector::borrow(&pending_rewards, j);
            let (reward_token, reward_amount) = rewarder::pending_rewards_unpack(reward);

            if (reward_amount > 0
                && object::object_address<Metadata>(&reward_token)
                    != object::object_address<Metadata>(&stablecoin_metadata)) {
                let pool_reward_to_stable =
                    pool_v3::liquidity_pool(reward_token, stablecoin_metadata, 1);
                let (amount_out_reward, _) =
                    pool_v3::get_amount_out(
                        pool_reward_to_stable, reward_token, reward_amount
                    );
                total_stablecoin_amount = total_stablecoin_amount + amount_out_reward;
            } else if (reward_amount > 0
                && object::object_address<Metadata>(&reward_token)
                    == object::object_address<Metadata>(&stablecoin_metadata)) {
                total_stablecoin_amount = total_stablecoin_amount + reward_amount;
            };

            j = j + 1;
        };
        total_stablecoin_amount
    }

    #[view]
    public fun get_tick(_position: Object<Info>): (I32, I32) {
        position_v3::get_tick(_position)
    }

    #[view]
    public fun get_liquidity(_position: Object<Info>): u128 {
        position_v3::get_liquidity(_position)
    }

    #[view]
    public fun get_amount_by_liquidity(_position: Object<Info>): (u64, u64) {
        router_v3::get_amount_by_liquidity(_position)
    }

    #[view]
    public fun get_pending_rewards(_position: Object<Info>): vector<rewarder::PendingReward> {
        pool_v3::get_pending_rewards(_position)
    }

    //public fun rewarder::pending_rewards_unpack(info: &PendingReward): (Object<Metadata>, u64)

    #[view]
    public fun get_pending_fees(_position: Object<Info>): vector<u64> { // returns amount_a, amount_b
        pool_v3::get_pending_fees(_position)
    }

    #[view]
    public fun get_pool_info(_position: Object<Info>):
        (Object<Metadata>, Object<Metadata>, u8) { // Returns (token_a, token_b, free_tier)
        position_v3::get_pool_info(_position)
    }

    #[view]
    public fun optimal_liquidity_amounts(
        _tick_lower_u32: u32,
        _tick_upper_u32: u32,
        _token_a: Object<Metadata>,
        _token_b: Object<Metadata>,
        _fee_tier: u8,
        _amount_a_desired: u64,
        _amount_b_desired: u64,
        _amount_a_min: u64,
        _amount_b_min: u64
    ): (u128, u64, u64) {
        router_v3::optimal_liquidity_amounts(
            _tick_lower_u32,
            _tick_upper_u32,
            _token_a,
            _token_b,
            _fee_tier,
            _amount_a_desired,
            _amount_b_desired,
            _amount_a_min,
            _amount_b_min
        )
    }

    #[view]
    public fun optimal_liquidity_amounts_from_a(
        _tick_lower_u32: u32,
        _tick_upper_u32: u32,
        _tick_current_u32: u32,
        _token_a: Object<Metadata>,
        _token_b: Object<Metadata>,
        _fee_tier: u8,
        _amount_a_desired: u64,
        _amount_a_min: u64,
        _amount_b_min: u64
    ): (u128, u64) {
        router_v3::optimal_liquidity_amounts_from_a(
            _tick_lower_u32,
            _tick_upper_u32,
            _tick_current_u32,
            _token_a,
            _token_b,
            _fee_tier,
            _amount_a_desired,
            _amount_a_min,
            _amount_b_min
        )
    }
}<|MERGE_RESOLUTION|>--- conflicted
+++ resolved
@@ -1,11 +1,6 @@
 module moneyfi::hyperion {
     use std::signer;
     use std::vector;
-<<<<<<< HEAD
-    use std::error;
-    use aptos_std::math128;
-=======
->>>>>>> 108ee63f
     use aptos_framework::object::{Self, Object};
     use aptos_framework::primary_fungible_store;
     use aptos_framework::timestamp;
@@ -76,10 +71,6 @@
         let balance_after =
             primary_fungible_store::balance(signer::address_of(&wallet_signer), token_a);
 
-<<<<<<< HEAD
-        let server_signer = access_control::get_object_data_signer();
-=======
->>>>>>> 108ee63f
         wallet_account::add_position_opened(
             wallet_id,
             object::object_address<Info>(&position),
@@ -132,10 +123,6 @@
             _deadline
         );
 
-<<<<<<< HEAD
-        let server_signer = access_control::get_object_data_signer();
-=======
->>>>>>> 108ee63f
         let (_, amount_a, amount_b) =
             optimal_liquidity_amounts(
                 tick_lower,
@@ -199,12 +186,7 @@
             threshold_denominator
         );
         let balance_after = primary_fungible_store::balance(signer::address_of(&wallet_signer), token_input);
-<<<<<<< HEAD
-        let server_signer = access_control::get_object_data_signer();
-
-=======
         
->>>>>>> 108ee63f
         let assets = vector::singleton<address>(
             object::object_address<Metadata>(&token_input)
         );
@@ -366,14 +348,8 @@
             );
             let withdrawn_amounts = vector::singleton<u64>(withdrawn_amount);
             let amounts_after = vector::singleton<u64>(amounts_before - withdrawn_amount);
-<<<<<<< HEAD
-            let server_signer = access_control::get_object_data_signer();
-            wallet_account::update_position_after_partial_removal(
-                &server_signer,
-=======
             
             wallet_account::update_position_after_partial_removal(
->>>>>>> 108ee63f
                 wallet_id,
                 object::object_address<Info>(&position),
                 withdrawn_assets,
@@ -463,11 +439,7 @@
 
             if (object::object_address<Metadata>(&reward_token)
                 != object::object_address<Metadata>(&asset)) {
-<<<<<<< HEAD
-                if (reward_amount > 0) {
-=======
                 if (reward_amount > 1000) {
->>>>>>> 108ee63f
                     router_v3::exact_input_swap_entry(
                         &wallet_signer,
                         1, // fee_tier for reward swaps
@@ -500,8 +472,6 @@
         );
     }
 
-<<<<<<< HEAD
-=======
     public entry fun update_tick(
         operator: &signer, 
         wallet_id: vector<u8>, 
@@ -567,23 +537,15 @@
         }
     }
 
->>>>>>> 108ee63f
     //-- Views
     #[view]
     public fun get_profit(wallet_id: vector<u8>): u64 {
         let (position_addrs, strategy_ids) = wallet_account::get_position_opened(wallet_id);
         let total_profit: u64 = 0;
-<<<<<<< HEAD
         
         let i = 0;
         let len = vector::length(&position_addrs);
         
-=======
-        
-        let i = 0;
-        let len = vector::length(&position_addrs);
-        
->>>>>>> 108ee63f
         while (i < len) {
             let strategy_id = *vector::borrow(&strategy_ids, i);
 
