--- conflicted
+++ resolved
@@ -716,7 +716,6 @@
         _wallet_id: vector<u8>,
         _strategy_id: u8,
         _extra_data: vector<vector<u8>>
-<<<<<<< HEAD
     ) {
         // Deprecated, function retained for upgrade compatibility
         abort(E_DEPRECATED);
@@ -724,27 +723,6 @@
         // access_control::must_be_service_account(sender);
         // let account = wallet_account::get_wallet_account(wallet_id);
         // strategy::update_tick(strategy_id, &account, extra_data);
-    }
-
-    public entry fun batch_update_tick(
-        sender: &signer,
-        wallet_ids: vector<vector<u8>>,
-        strategy_id: u8,
-        extra_data: vector<vector<u8>>
-    ) {
-        assert!(vector::length(&wallet_ids) <= 20);
-        vector::for_each(wallet_ids, |wallet_id| {
-            update_tick(sender, wallet_id, strategy_id, extra_data)
-        });
-=======
-    ) {
-        // Deprecated, function retained for upgrade compatibility
-        abort(E_DEPRECATED);
-
-        // access_control::must_be_service_account(sender);
-        // let account = wallet_account::get_wallet_account(wallet_id);
-        // strategy::update_tick(strategy_id, &account, extra_data);
->>>>>>> 85eccc86
     }
 
     public entry fun swap_assets(
