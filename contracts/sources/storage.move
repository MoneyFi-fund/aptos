--- conflicted
+++ resolved
@@ -3,14 +3,6 @@
 
     use moneyfi::access_control;
 
-<<<<<<< HEAD
-    friend moneyfi::wallet_account;
-    friend moneyfi::vault;
-    friend moneyfi::strategy_aries;
-    friend moneyfi::strategy_echelon;
-
-=======
->>>>>>> 457a4fe0
     const PHANTOM_OBJECT_SEED: vector<u8> = b"storage::PHANTOM_OBJECT";
 
     struct Storage has key {
