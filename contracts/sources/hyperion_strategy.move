--- conflicted
+++ resolved
@@ -332,20 +332,11 @@
         let lp_path = vector::singleton<address>(extra_data.pool);
         router_v3::swap_batch(
             &wallet_signer,
-<<<<<<< HEAD
-            extra_data.fee_tier, // fee_tier for reward swaps
-            amount_in,
-            min_amount_out,
-            4295048016 + 1, // min
-            *from_asset,
-            *to_asset,
-=======
             lp_path,
             from_asset,
             to_asset,
             amount_in,
             min_amount_out,
->>>>>>> efa74c58
             wallet_address,
         );
         let balance_in_after = primary_fungible_store::balance(
