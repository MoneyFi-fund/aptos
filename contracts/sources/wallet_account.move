module moneyfi::wallet_account {
    use std::bcs;
    use std::signer;
    use std::vector;
    use std::error;
    use std::option::{Self, Option};
    use aptos_std::ordered_map::{Self, OrderedMap};
    use aptos_framework::event;
    use aptos_framework::object::{Self, Object, ExtendRef};
    use aptos_framework::fungible_asset::Metadata;
    use aptos_framework::timestamp;

    use moneyfi::access_control;
    use moneyfi::storage;

    friend moneyfi::vault;
    friend moneyfi::strategy;
    friend moneyfi::hyperion_strategy;

    // -- Constants
    const WALLET_ACCOUNT_SEED: vector<u8> = b"WALLET_ACCOUNT";
    const CHAIN_ID_APTOS: u8 = 0;

    // -- Errors
    const E_WALLET_ACCOUNT_EXISTS: u64 = 1;
    const E_WALLET_ACCOUNT_NOT_EXISTS: u64 = 2;
    const E_NOT_APTOS_WALLET_ACCOUNT: u64 = 3;
    const E_NOT_OWNER: u64 = 4;
    const E_WALLET_ACCOUNT_NOT_CONNECTED: u64 = 5;
    const E_WALLET_ACCOUNT_ALREADY_CONNECTED: u64 = 6;
    const E_INVALID_ARGUMENT: u64 = 7;
    const E_STRATEGY_DATA_NOT_EXISTS: u64 = 8;

    // -- Structs
    #[resource_group_member(group = aptos_framework::object::ObjectGroup)]
    struct WalletAccount has key {
        // wallet_id is a byte array of length 32
        wallet_id: vector<u8>,
        // internal chain ID
        chain_id: u8,
        wallet_address: Option<address>,
        referrer_wallet_id: vector<u8>,
        assets: OrderedMap<address, AccountAsset>,
        extend_ref: ExtendRef
    }

    struct AccountAsset has drop, store, copy {
        current_amount: u64,
        deposited_amount: u64,
        lp_amount: u64,
        swap_out_amount: u64,
        swap_in_amount: u64,
        distributed_amount: u64,
        withdrawn_amount: u64,
        interest_amount: u64,
        interest_share_amount: u64,
        rewards: OrderedMap<address, u64>
    }

    struct WalletAccountObject has key {
        wallet_account: Object<WalletAccount>
    }

    struct StrategyData<T> has key {
        data: T
    }

    // -- Events
    #[event]
    struct WalletAccountCreatedEvent has drop, store {
        wallet_id: vector<u8>,
        chain_id: u8,
        wallet_account: Object<WalletAccount>,
        timestamp: u64
    }

    public entry fun register(
        sender: &signer,
        verifier: &signer,
        wallet_id: vector<u8>,
        referrer_wallet_id: vector<u8>
    ) {
        access_control::must_be_service_account(verifier);
        let wallet_address = signer::address_of(sender);
        assert!(
            !exists<WalletAccountObject>(wallet_address),
            error::already_exists(E_WALLET_ACCOUNT_EXISTS)
        );

        let wallet_account =
            create_wallet_account(
                wallet_id,
                CHAIN_ID_APTOS,
                option::some(wallet_address),
                referrer_wallet_id
            );
        move_to(sender, WalletAccountObject { wallet_account });

        event::emit(
            WalletAccountCreatedEvent {
                wallet_id,
                chain_id: CHAIN_ID_APTOS,
                wallet_account,
                timestamp: timestamp::now_seconds()
            }
        );
    }

    fun create_wallet_account(
        wallet_id: vector<u8>,
        chain_id: u8,
        wallet_address: Option<address>,
        referrer_wallet_id: vector<u8>
    ): Object<WalletAccount> {
        let account_addr = get_wallet_account_object_address(wallet_id);
        assert!(
            !object::object_exists<WalletAccount>(account_addr),
            error::already_exists(E_WALLET_ACCOUNT_EXISTS)
        );

        let extend_ref =
            storage::create_child_object_with_phantom_owner(
                get_wallet_account_object_seed(wallet_id)
            );
        let account_signer = &object::generate_signer_for_extending(&extend_ref);

        move_to(
            account_signer,
            WalletAccount {
                wallet_id: wallet_id,
                chain_id,
                wallet_address,
                referrer_wallet_id,
                assets: ordered_map::new(),
                extend_ref: extend_ref
            }
        );

        let wallet_account = object::address_to_object(account_addr);

        wallet_account
    }

    public(friend) fun deposit(
        account: Object<WalletAccount>,
        asset: Object<Metadata>,
        amount: u64,
        lp_amount: u64
    ) acquires WalletAccount {
        let account_addr = object::object_address(&account);
        let wallet_account = borrow_global_mut<WalletAccount>(account_addr);

        let asset_data = wallet_account.get_asset(asset);
        asset_data.deposited_amount = asset_data.deposited_amount + amount;
        asset_data.current_amount = asset_data.current_amount + amount;
        asset_data.lp_amount = asset_data.lp_amount + lp_amount;

        wallet_account.set_asset(asset, asset_data);
    }

    /// return amount of lp token
    public(friend) fun withdraw(
        account: Object<WalletAccount>, asset: Object<Metadata>, amount: u64
    ): u64 acquires WalletAccount {
        let account_addr = object::object_address(&account);
        let wallet_account = borrow_global_mut<WalletAccount>(account_addr);

        let asset_data = wallet_account.get_asset(asset);
        assert!(
            amount > 0 && asset_data.current_amount >= amount,
            E_INVALID_ARGUMENT
        );

        let lp_amount =
            ((amount as u128) * (asset_data.lp_amount as u128)
                / (asset_data.current_amount as u128)) as u64;

        asset_data.withdrawn_amount = asset_data.withdrawn_amount + amount;
        asset_data.current_amount = asset_data.current_amount - amount;
        asset_data.lp_amount = asset_data.lp_amount - lp_amount;

        wallet_account.set_asset(asset, asset_data);

        lp_amount
    }

    // return lp amount for src asset
    public(friend) fun swap(
        account: Object<WalletAccount>,
        from_asset: Object<Metadata>,
        to_asset: Object<Metadata>,
        from_amount: u64,
        to_amount: u64,
        to_lp_amount: u64
    ): u64 acquires WalletAccount {
        let account_addr = object::object_address(&account);
        let wallet_account = borrow_global_mut<WalletAccount>(account_addr);

        let asset_data_0 = wallet_account.get_asset(from_asset);
        let asset_data_1 = wallet_account.get_asset(to_asset);
        assert!(
            from_amount > 0 && asset_data_0.current_amount >= from_amount,
            E_INVALID_ARGUMENT
        );

        let lp_amount_0 =
            ((from_amount as u128) * (asset_data_0.lp_amount as u128)
                / (asset_data_0.current_amount as u128)) as u64;

        asset_data_0.swap_out_amount = asset_data_0.swap_out_amount + from_amount;
        asset_data_0.current_amount = asset_data_0.current_amount - from_amount;
        asset_data_0.lp_amount = asset_data_0.lp_amount - lp_amount_0;

        asset_data_1.lp_amount = asset_data_1.lp_amount + to_lp_amount;
        asset_data_1.current_amount = asset_data_1.current_amount + to_amount;
        asset_data_1.swap_in_amount = asset_data_1.swap_in_amount + to_amount;

        wallet_account.set_asset(from_asset, asset_data_0);
        wallet_account.set_asset(to_asset, asset_data_1);

        lp_amount_0
    }

    public(friend) fun distributed_fund(
        account: Object<WalletAccount>, asset: Object<Metadata>, amount: u64
    ) acquires WalletAccount {
        let account_addr = object::object_address(&account);
        let wallet_account = borrow_global_mut<WalletAccount>(account_addr);

        let asset_data = wallet_account.get_asset(asset);
        assert!(asset_data.current_amount >= amount, E_INVALID_ARGUMENT);

        asset_data.distributed_amount = asset_data.distributed_amount + amount;
        asset_data.current_amount = asset_data.current_amount - amount;
        wallet_account.set_asset(asset, asset_data);
    }

    public(friend) fun collected_fund(
        account: Object<WalletAccount>,
        asset: Object<Metadata>,
        distributed_amount: u64,
        collected_amount: u64,
        interest_amount: u64,
        interest_share_amount: u64

    ) acquires WalletAccount {
        let account_addr = object::object_address(&account);

        let wallet_account = borrow_global_mut<WalletAccount>(account_addr);
        let asset_data = wallet_account.get_asset(asset);
        assert!(asset_data.distributed_amount >= distributed_amount, E_INVALID_ARGUMENT);

        asset_data.distributed_amount = asset_data.distributed_amount
            - distributed_amount;
        asset_data.current_amount = asset_data.current_amount + collected_amount;
        asset_data.interest_amount = asset_data.interest_amount + interest_amount;
        asset_data.interest_share_amount =
            asset_data.interest_share_amount + interest_share_amount;

        wallet_account.set_asset(asset, asset_data);
    }

    public(friend) fun set_strategy_data<T: store + drop + copy>(
        account: Object<WalletAccount>, data: T
    ) acquires StrategyData, WalletAccount {
        let addr = object::object_address(&account);
        if (!exists<StrategyData<T>>(addr)) {
            let account_signer = get_wallet_account_signer(account);
            move_to(&account_signer, StrategyData { data });
        };

        let strategy_data = borrow_global_mut<StrategyData<T>>(addr);
        strategy_data.data = data;
    }

    public(friend) fun get_strategy_data<T: store + copy>(
        account: Object<WalletAccount>
    ): T acquires StrategyData {
        let addr = object::object_address(&account);
        assert!(
            exists<StrategyData<T>>(addr),
            E_STRATEGY_DATA_NOT_EXISTS
        );

        let strategy_data = borrow_global<StrategyData<T>>(addr);

        strategy_data.data
    }

    public fun exists_strategy_data<T: store>(
        account: Object<WalletAccount>
    ): bool {
        let addr = object::object_address(&account);
        exists<StrategyData<T>>(addr)
    }

    // Check wallet_id is a valid wallet account
    #[view]
    public fun has_wallet_account(wallet_id: vector<u8>): bool {
        let addr = get_wallet_account_object_address(wallet_id);
        object::object_exists<WalletAccount>(addr)
    }

    // Get the WalletAccount object address for a given wallet_id
    // #[view]
    public fun get_wallet_account_object_address(wallet_id: vector<u8>): address {
        storage::get_child_object_address(get_wallet_account_object_seed(wallet_id))
    }

    // Get the WalletAccount object address for a given wallet_id
    #[view]
    public fun get_wallet_account(wallet_id: vector<u8>): Object<WalletAccount> {
        let addr = get_wallet_account_object_address(wallet_id);
        assert!(
            object::object_exists<WalletAccount>(addr),
            error::not_found(E_WALLET_ACCOUNT_EXISTS)
        );

        object::address_to_object<WalletAccount>(addr)
    }

    #[view]
<<<<<<< HEAD
    public fun get_wallet_account_asset(
=======
    public fun get_wallet_account_assets(
>>>>>>> c0672873
        wallet_id: vector<u8>
    ): (vector<address>, vector<AccountAsset>) acquires WalletAccount {
        let account = get_wallet_account(wallet_id);
        let addr = object::object_address(&account);
        let wallet_account = borrow_global<WalletAccount>(addr);

        ordered_map::to_vec_pair<address, AccountAsset>(wallet_account.assets)
    }

    public fun get_wallet_account_by_address(
        addr: address
    ): Object<WalletAccount> acquires WalletAccountObject {
        let obj = borrow_global<WalletAccountObject>(addr);

        obj.wallet_account
    }

    public fun get_wallet_id_by_address(
        addr: address
    ): vector<u8> acquires WalletAccountObject, WalletAccount {
        let obj = borrow_global<WalletAccountObject>(addr);
        let wallet_account =
            borrow_global<WalletAccount>(object::object_address(&obj.wallet_account));
        wallet_account.wallet_id
    }

    fun get_wallet_account_object_seed(wallet_id: vector<u8>): vector<u8> {
        bcs::to_bytes(&vector[WALLET_ACCOUNT_SEED, wallet_id])
    }

    public(friend) fun get_wallet_account_signer(
        account: Object<WalletAccount>
    ): signer acquires WalletAccount {
        let addr = object::object_address(&account);

        let wallet_account = borrow_global<WalletAccount>(addr);
        object::generate_signer_for_extending(&wallet_account.extend_ref)
    }

    public(friend) fun get_referrer_addresses(
        account: Object<WalletAccount>, max: u8
    ): vector<address> acquires WalletAccount {
        let referrers = vector[];

        let i = 0;
        let addr = object::object_address(&account);
        while (i < max) {
            if (!exists<WalletAccount>(addr)) {
                break;
            };
            let account = borrow_global<WalletAccount>(addr);
            if (vector::is_empty(&account.referrer_wallet_id)) {
                break;
            };
            vector::push_back(
                &mut referrers,
                get_wallet_account_object_address(account.referrer_wallet_id)
            );

            i = i + 1;
        };

        referrers
    }

    fun get_asset(self: &WalletAccount, asset: Object<Metadata>): AccountAsset {
        let addr = object::object_address(&asset);
        if (ordered_map::contains(&self.assets, &addr)) {
            return *ordered_map::borrow(&self.assets, &addr);
        };

        AccountAsset {
            current_amount: 0,
            deposited_amount: 0,
            lp_amount: 0,
            swap_out_amount: 0,
            swap_in_amount: 0,
            distributed_amount: 0,
            withdrawn_amount: 0,
            interest_amount: 0,
            interest_share_amount: 0,
            rewards: ordered_map::new()
        }
    }

    fun set_asset(
        self: &mut WalletAccount, asset: Object<Metadata>, data: AccountAsset
    ) {
        let addr = object::object_address(&asset);
        ordered_map::upsert(&mut self.assets, addr, data);
    }

    #[test_only]
    friend moneyfi::wallet_account_test;

    #[test_only]
    public fun create_wallet_account_for_test(
        wallet: &signer,
        wallet_id: vector<u8>,
        chain_id: u8,
        referrer_wallet_id: vector<u8>
    ): Object<WalletAccount> {
        let wallet_address = signer::address_of(wallet);
        let account =
            create_wallet_account(
                wallet_id,
                chain_id,
                option::some(wallet_address),
                referrer_wallet_id
            );
        move_to(wallet, WalletAccountObject { wallet_account: account });

        account
    }

    #[test_only]
    public fun get_wallet_account_signer_for_test(
        addr: address
    ): signer acquires WalletAccount, WalletAccountObject {
        get_wallet_account_signer(get_wallet_account_by_address(addr))
    }
}<|MERGE_RESOLUTION|>--- conflicted
+++ resolved
@@ -320,11 +320,7 @@
     }
 
     #[view]
-<<<<<<< HEAD
-    public fun get_wallet_account_asset(
-=======
     public fun get_wallet_account_assets(
->>>>>>> c0672873
         wallet_id: vector<u8>
     ): (vector<address>, vector<AccountAsset>) acquires WalletAccount {
         let account = get_wallet_account(wallet_id);
