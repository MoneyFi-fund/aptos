module moneyfi::wallet_account {
    use std::bcs;
    use std::signer;
    use std::vector;
    use std::error;
    use std::option::{Self, Option};
    use aptos_std::math64;
    #[test_only]
    use aptos_std::any;
    use aptos_std::type_info;
    use aptos_std::ordered_map::{Self, OrderedMap};
    use aptos_framework::event;
    use aptos_framework::object::{Self, Object, ExtendRef};
    use aptos_framework::fungible_asset::Metadata;
    use aptos_framework::timestamp;

    use moneyfi::access_control;
    use moneyfi::storage;

    friend moneyfi::vault;
    // TODO: remove these friend dependencies after refactor strategies
    friend moneyfi::strategy_hyperion;
    friend moneyfi::strategy_thala;
    friend moneyfi::strategy_tapp;
<<<<<<< HEAD
    friend moneyfi::strategy_aries;
    friend moneyfi::strategy_echelon;
=======
>>>>>>> 457a4fe0

    #[test_only]
    friend moneyfi::wallet_account_test;
    #[test_only]
    friend moneyfi::vault_test;

    // -- Constants
    const WALLET_ACCOUNT_SEED: vector<u8> = b"wallet_account::WALLET_ACCOUNT";
    const CHAIN_ID_APTOS: u8 = 0;

    // -- Errors
    const E_WALLET_ACCOUNT_EXISTS: u64 = 1;
    const E_WALLET_ACCOUNT_NOT_EXISTS: u64 = 2;
    const E_NOT_APTOS_WALLET_ACCOUNT: u64 = 3;
    const E_NOT_OWNER: u64 = 4;
    const E_WALLET_ACCOUNT_NOT_CONNECTED: u64 = 5;
    const E_WALLET_ACCOUNT_ALREADY_CONNECTED: u64 = 6;
    const E_INVALID_ARGUMENT: u64 = 7;
    const E_STRATEGY_DATA_NOT_EXISTS: u64 = 8;

    // -- Structs
    #[resource_group_member(group = aptos_framework::object::ObjectGroup)]
    struct WalletAccount has key {
        // wallet_id is a byte array of length 32
        wallet_id: vector<u8>,
        // internal chain ID
        chain_id: u8,
        wallet_address: Option<address>,
        referrer_wallet_id: vector<u8>,
        assets: OrderedMap<address, AccountAsset>,
        system_fee_percent: Option<u64>, // 100 => 1%
        // [level_1, level_2, level_3, ...]
        referral_percents: vector<u64>, // 100 => 1%,
        extend_ref: ExtendRef
    }

    struct AccountAsset has store, copy, drop {
        current_amount: u64,
        // accumulated deposited amount
        deposited_amount: u64,
        lp_amount: u64,
        swap_out_amount: u64,
        swap_in_amount: u64,
        distributed_amount: u64,
        // accumulated withdrawn amount
        withdrawn_amount: u64,
        // accumulated interest (gross), net_interest = interest_amount - interest_share_amount
        interest_amount: u64,
        // accumulated shared interest
        interest_share_amount: u64,
        rewards: OrderedMap<address, u64>
    }

    struct WalletAccountObject has key {
        wallet_account: Object<WalletAccount>
    }

    struct StrategyData<T> has key {
        data: T
    }

    // -- Events
    #[event]
    struct WalletAccountCreatedEvent has drop, store {
        wallet_id: vector<u8>,
        chain_id: u8,
        wallet_account: Object<WalletAccount>,
        timestamp: u64
    }

    #[event]
    struct ConfigFeeEvent has drop, store {
        account: Object<WalletAccount>,
        system_fee_percent_before: Option<u64>,
        system_fee_percent: Option<u64>,
        referral_percents_before: vector<u64>,
        referral_percents: vector<u64>,
        timestamp: u64
    }

    public entry fun register(
        sender: &signer,
        verifier: &signer,
        wallet_id: vector<u8>,
        referrer_wallet_id: vector<u8>
    ) {
        access_control::must_be_service_account(verifier);
        let wallet_address = signer::address_of(sender);
        assert!(
            !exists<WalletAccountObject>(wallet_address),
            error::already_exists(E_WALLET_ACCOUNT_EXISTS)
        );

        let wallet_account =
            create_wallet_account(
                wallet_id,
                CHAIN_ID_APTOS,
                option::some(wallet_address),
                referrer_wallet_id
            );
        move_to(sender, WalletAccountObject { wallet_account });

        event::emit(
            WalletAccountCreatedEvent {
                wallet_id,
                chain_id: CHAIN_ID_APTOS,
                wallet_account,
                timestamp: timestamp::now_seconds()
            }
        );
    }

    public entry fun config_fee(
        sender: &signer,
        account: Object<WalletAccount>,
        system_fee_percent: Option<u64>,
        referral_percents: vector<u64>
    ) acquires WalletAccount {
        if (option::is_some(&system_fee_percent)) {
            let v = option::borrow(&system_fee_percent);
            assert!(*v <= 10000, error::invalid_argument(E_INVALID_ARGUMENT));
        };
        validate_referral_percents(referral_percents);

        access_control::must_be_fee_manager(sender);
        let account_addr = object::object_address(&account);
        let acc = borrow_global_mut<WalletAccount>(account_addr);
        let system_fee_percent_before = acc.system_fee_percent;
        let referral_percents_before = acc.referral_percents;
        acc.system_fee_percent = system_fee_percent;
        acc.referral_percents = referral_percents;

        event::emit(
            ConfigFeeEvent {
                account,
                system_fee_percent_before,
                system_fee_percent,
                referral_percents_before,
                referral_percents,
                timestamp: timestamp::now_seconds()
            }
        );
    }

    public fun get_fee_config(
        account: &Object<WalletAccount>
    ): (Option<u64>, vector<u64>) acquires WalletAccount {
        let account_addr = object::object_address(account);
        let acc = borrow_global_mut<WalletAccount>(account_addr);

        (acc.system_fee_percent, acc.referral_percents)
    }

    fun create_wallet_account(
        wallet_id: vector<u8>,
        chain_id: u8,
        wallet_address: Option<address>,
        referrer_wallet_id: vector<u8>
    ): Object<WalletAccount> {
        let account_addr = get_wallet_account_object_address(wallet_id);
        assert!(
            !object::object_exists<WalletAccount>(account_addr),
            error::already_exists(E_WALLET_ACCOUNT_EXISTS)
        );

        let extend_ref =
            storage::create_child_object_with_phantom_owner(
                get_wallet_account_object_seed(wallet_id)
            );
        let account_signer = &object::generate_signer_for_extending(&extend_ref);

        move_to(
            account_signer,
            WalletAccount {
                wallet_id: wallet_id,
                chain_id,
                wallet_address,
                referrer_wallet_id,
                assets: ordered_map::new(),
                system_fee_percent: option::none(),
                referral_percents: vector[],
                extend_ref: extend_ref
            }
        );

        let wallet_account = object::address_to_object(account_addr);

        wallet_account
    }

    public(friend) fun deposit(
        account: &Object<WalletAccount>,
        asset: &Object<Metadata>,
        amount: u64,
        lp_amount: u64
    ) acquires WalletAccount {
        let account_addr = object::object_address(account);
        let wallet_account = borrow_global_mut<WalletAccount>(account_addr);
        let asset_data = wallet_account.get_asset_mut(asset);
        asset_data.deposited_amount = asset_data.deposited_amount + amount;
        asset_data.current_amount = asset_data.current_amount + amount;
        asset_data.lp_amount = asset_data.lp_amount + lp_amount;
    }

    /// return amount of lp token
    public(friend) fun withdraw(
        account: &Object<WalletAccount>, asset: &Object<Metadata>, amount: u64
    ): u64 acquires WalletAccount {
        let account_addr = object::object_address(account);
        let wallet_account = borrow_global_mut<WalletAccount>(account_addr);

        let asset_data = wallet_account.get_asset_mut(asset);
        assert!(
            amount > 0 && asset_data.current_amount >= amount,
            E_INVALID_ARGUMENT
        );

        let total = asset_data.current_amount + asset_data.distributed_amount;
        let lp_amount = math64::mul_div(amount, asset_data.lp_amount, total) as u64;
        asset_data.withdrawn_amount = asset_data.withdrawn_amount + amount;
        asset_data.current_amount = asset_data.current_amount - amount;
        asset_data.lp_amount = asset_data.lp_amount - lp_amount;

        lp_amount
    }

    // return lp amount for src asset
    public(friend) fun swap(
        account: &Object<WalletAccount>,
        from_asset: &Object<Metadata>,
        to_asset: &Object<Metadata>,
        from_amount: u64,
        to_amount: u64,
        to_lp_amount: u64
    ): u64 acquires WalletAccount {
        let account_addr = object::object_address(account);
        let wallet_account = borrow_global_mut<WalletAccount>(account_addr);

        let asset_data_0 = wallet_account.get_asset_mut(from_asset);
        assert!(
            from_amount > 0 && asset_data_0.current_amount >= from_amount,
            E_INVALID_ARGUMENT
        );

        let total_0 = asset_data_0.current_amount + asset_data_0.distributed_amount;
        let lp_amount_0 =
            math64::mul_div(from_amount, asset_data_0.lp_amount, total_0) as u64;
        asset_data_0.swap_out_amount = asset_data_0.swap_out_amount + from_amount;
        asset_data_0.current_amount = asset_data_0.current_amount - from_amount;
        asset_data_0.lp_amount = asset_data_0.lp_amount - lp_amount_0;

        let asset_data_1 = wallet_account.get_asset_mut(to_asset);
        asset_data_1.lp_amount = asset_data_1.lp_amount + to_lp_amount;
        asset_data_1.current_amount = asset_data_1.current_amount + to_amount;
        asset_data_1.swap_in_amount = asset_data_1.swap_in_amount + to_amount;

        lp_amount_0
    }

    public(friend) fun distributed_fund(
        account: &Object<WalletAccount>, asset: &Object<Metadata>, amount: u64
    ) acquires WalletAccount {
        let account_addr = object::object_address(account);
        let wallet_account = borrow_global_mut<WalletAccount>(account_addr);

        let asset_data = wallet_account.get_asset_mut(asset);
        assert!(asset_data.current_amount >= amount, E_INVALID_ARGUMENT);

        asset_data.distributed_amount = asset_data.distributed_amount + amount;
        asset_data.current_amount = asset_data.current_amount - amount;
    }

    public(friend) fun collected_fund(
        account: &Object<WalletAccount>,
        asset: &Object<Metadata>,
        distributed_amount: u64,
        collected_amount: u64,
        interest_amount: u64,
        interest_share_amount: u64

    ) acquires WalletAccount {
        let account_addr = object::object_address(account);

        let wallet_account = borrow_global_mut<WalletAccount>(account_addr);
        let asset_data = wallet_account.get_asset_mut(asset);
        assert!(asset_data.distributed_amount >= distributed_amount, E_INVALID_ARGUMENT);

        asset_data.distributed_amount = asset_data.distributed_amount
            - distributed_amount;
        asset_data.current_amount = asset_data.current_amount + collected_amount;
        asset_data.interest_amount = asset_data.interest_amount + interest_amount;
        asset_data.interest_share_amount =
            asset_data.interest_share_amount + interest_share_amount;
    }

    public fun set_strategy_data<T: store + drop + copy>(
        account: &Object<WalletAccount>, data: T
    ) acquires StrategyData, WalletAccount {
        let data_type = type_info::type_of<T>();
        assert!(data_type.account_address() == @moneyfi);

        let addr = object::object_address(account);
        if (!exists<StrategyData<T>>(addr)) {
            let account_signer = get_wallet_account_signer(account);
            move_to(&account_signer, StrategyData { data });
        } else {
            let strategy_data = borrow_global_mut<StrategyData<T>>(addr);
            strategy_data.data = data;
        }
    }

    public fun get_strategy_data<T: store + copy>(
        account: &Object<WalletAccount>
    ): T acquires StrategyData {
        let addr = object::object_address(account);
        assert!(
            exists<StrategyData<T>>(addr),
            E_STRATEGY_DATA_NOT_EXISTS
        );

        let strategy_data = borrow_global<StrategyData<T>>(addr);

        strategy_data.data
    }

    public fun strategy_data_exists<T: store>(
        account: &Object<WalletAccount>
    ): bool {
        let addr = object::object_address(account);
        exists<StrategyData<T>>(addr)
    }

    #[view]
    public fun has_strategy_data<T: store>(wallet_id: vector<u8>): bool {
        strategy_data_exists<T>(&get_wallet_account(wallet_id))
    }

    // Check wallet_id is a valid wallet account
    #[view]
    public fun has_wallet_account(wallet_id: vector<u8>): bool {
        let addr = get_wallet_account_object_address(wallet_id);
        object::object_exists<WalletAccount>(addr)
    }

    // Get the WalletAccount object address for a given wallet_id
    // #[view]
    public fun get_wallet_account_object_address(wallet_id: vector<u8>): address {
        storage::get_child_object_address(get_wallet_account_object_seed(wallet_id))
    }

    // Get the WalletAccount object address for a given wallet_id
    #[view]
    public fun get_wallet_account(wallet_id: vector<u8>): Object<WalletAccount> {
        let addr = get_wallet_account_object_address(wallet_id);
        assert!(
            object::object_exists<WalletAccount>(addr),
            error::not_found(E_WALLET_ACCOUNT_EXISTS)
        );

        object::address_to_object<WalletAccount>(addr)
    }

    #[view]
    public fun get_wallet_account_asset(
        wallet_id: vector<u8>, asset: Object<Metadata>
    ): AccountAsset acquires WalletAccount {
        let addr = get_wallet_account_object_address(wallet_id);
        assert!(
            object::object_exists<WalletAccount>(addr),
            error::not_found(E_WALLET_ACCOUNT_EXISTS)
        );

        let account = borrow_global<WalletAccount>(addr);
        let asset_addr = object::object_address(&asset);
        assert!(ordered_map::contains(&account.assets, &asset_addr));

        *ordered_map::borrow(&account.assets, &asset_addr)
    }

    #[view]
    public fun get_wallet_account_assets(
        wallet_id: vector<u8>
    ): (vector<address>, vector<AccountAsset>) acquires WalletAccount {
        let account = get_wallet_account(wallet_id);
        let addr = object::object_address(&account);
        let wallet_account = borrow_global<WalletAccount>(addr);

        ordered_map::to_vec_pair<address, AccountAsset>(wallet_account.assets)
    }

    public fun get_owner_address(wallet_id: vector<u8>): address acquires WalletAccount {
        let account = get_wallet_account(wallet_id);
        let addr = object::object_address(&account);
        let wallet_account = borrow_global<WalletAccount>(addr);
        assert!(option::is_some(&wallet_account.wallet_address), E_NOT_OWNER);
        *option::borrow(&wallet_account.wallet_address)
    }

    public fun get_wallet_account_by_address(
        addr: address
    ): Object<WalletAccount> acquires WalletAccountObject {
        let obj = borrow_global<WalletAccountObject>(addr);

        obj.wallet_account
    }

    public fun get_wallet_id_by_address(
        addr: address
    ): vector<u8> acquires WalletAccountObject, WalletAccount {
        let obj = borrow_global<WalletAccountObject>(addr);
        let wallet_account =
            borrow_global<WalletAccount>(object::object_address(&obj.wallet_account));
        wallet_account.wallet_id
    }

    fun get_wallet_account_object_seed(wallet_id: vector<u8>): vector<u8> {
        bcs::to_bytes(&vector[WALLET_ACCOUNT_SEED, wallet_id])
    }

    public(friend) fun get_wallet_account_signer(
        account: &Object<WalletAccount>
    ): signer acquires WalletAccount {
        let addr = object::object_address(account);

        let wallet_account = borrow_global<WalletAccount>(addr);
        object::generate_signer_for_extending(&wallet_account.extend_ref)
    }

    public fun validate_referral_percents(percents: vector<u64>) {
        let total = 0;
        while (percents.length() > 0) {
            total = total + percents.pop_back();
        };

        assert!(total < 10000, error::invalid_argument(E_INVALID_ARGUMENT));
    }

    public fun get_referrer_addresses(
        account: &Object<WalletAccount>, max: u8
    ): vector<address> acquires WalletAccount {
        let referrers = vector[];

        let i = 0;
        let addr = object::object_address(account);
        while (i < max) {
            if (!exists<WalletAccount>(addr)) {
                break;
            };
            let account = borrow_global<WalletAccount>(addr);
            if (vector::is_empty(&account.referrer_wallet_id)) {
                break;
            };
            addr = get_wallet_account_object_address(account.referrer_wallet_id);
            vector::push_back(&mut referrers, addr);

            i = i + 1;
        };

        referrers
    }

    fun get_asset_mut(self: &mut WalletAccount, addr: &Object<Metadata>): &mut AccountAsset {
        if (!ordered_map::contains(&self.assets, &object::object_address(addr))) {
            ordered_map::add(
                &mut self.assets,
                object::object_address(addr),
                AccountAsset {
                    current_amount: 0,
                    deposited_amount: 0,
                    lp_amount: 0,
                    swap_out_amount: 0,
                    swap_in_amount: 0,
                    distributed_amount: 0,
                    withdrawn_amount: 0,
                    interest_amount: 0,
                    interest_share_amount: 0,
                    rewards: ordered_map::new()
                }
            );
        };

        ordered_map::borrow_mut(&mut self.assets, &object::object_address(addr))
    }

    #[test_only]
    public fun create_wallet_account_for_test(
        wallet: &signer,
        wallet_id: vector<u8>,
        chain_id: u8,
        referrer_wallet_id: vector<u8>
    ): Object<WalletAccount> {
        let wallet_address = signer::address_of(wallet);
        let account =
            create_wallet_account(
                wallet_id,
                chain_id,
                option::some(wallet_address),
                referrer_wallet_id
            );
        move_to(wallet, WalletAccountObject { wallet_account: account });

        account
    }

    #[test_only]
    public fun get_wallet_account_signer_for_test(
        addr: address
    ): signer acquires WalletAccount, WalletAccountObject {
        get_wallet_account_signer(&get_wallet_account_by_address(addr))
    }

    #[test_only]
    public fun get_account_asset_data<T>(
        data: &AccountAsset, field: vector<u8>
    ): T {
        if (field == b"distributed_amount") {
            any::unpack<T>(any::pack(data.distributed_amount))
        } else if (field == b"current_amount") {
            any::unpack<T>(any::pack(data.current_amount))
        } else if (field == b"deposited_amount") {
            any::unpack<T>(any::pack(data.deposited_amount))
        } else if (field == b"lp_amount") {
            any::unpack<T>(any::pack(data.lp_amount))
        } else if (field == b"swap_out_amount") {
            any::unpack<T>(any::pack(data.swap_out_amount))
        } else if (field == b"swap_in_amount") {
            any::unpack<T>(any::pack(data.swap_in_amount))
        } else if (field == b"withdrawn_amount") {
            any::unpack<T>(any::pack(data.withdrawn_amount))
        } else if (field == b"interest_amount") {
            any::unpack<T>(any::pack(data.interest_amount))
        } else if (field == b"interest_share_amount") {
            any::unpack<T>(any::pack(data.interest_share_amount))
        } else {
            abort(0);
            any::unpack<T>(any::pack(0))
        }
    }
}<|MERGE_RESOLUTION|>--- conflicted
+++ resolved
@@ -22,11 +22,6 @@
     friend moneyfi::strategy_hyperion;
     friend moneyfi::strategy_thala;
     friend moneyfi::strategy_tapp;
-<<<<<<< HEAD
-    friend moneyfi::strategy_aries;
-    friend moneyfi::strategy_echelon;
-=======
->>>>>>> 457a4fe0
 
     #[test_only]
     friend moneyfi::wallet_account_test;
