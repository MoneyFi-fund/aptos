module moneyfi::access_control {
    use std::signer;
    use std::vector;
    use std::error;
<<<<<<< HEAD
    use std::option;
    use aptos_std::math64;
    use aptos_std::ordered_map::{Self, OrderedMap};
    use aptos_framework::object::{Self, Object, ObjectCore, ExtendRef};
    use aptos_framework::fungible_asset::{Self, Metadata};
    use aptos_framework::primary_fungible_store;
=======
    use aptos_framework::ordered_map::{Self, OrderedMap};
    use aptos_framework::object::{Self, ObjectCore};
>>>>>>> 108ee63f
    use aptos_framework::event;
    use aptos_framework::timestamp::now_seconds;

    // -- Roles
    const ROLE_ADMIN: u8 = 1;
    const ROLE_ROLE_MANAGER: u8 = 2;
    const ROLE_SERVICE_ACCOUNT: u8 = 3;

    // IMPORTANT: increse this value when add/remove role
    const ROLE_COUNT: u8 = 3;

    // -- Error Codes
    const E_ALREADY_INITIALIZED: u64 = 1;
    const E_NOT_AUTHORIZED: u64 = 2;
    const E_EMPTY_ROLES: u64 = 3;
    const E_ACCOUNT_CANNOT_BE_REMOVED: u64 = 4;
    const E_CONFLICT_ROLES: u64 = 5;
    const E_REGISTRY_LOCKED: u64 = 6;

    // -- Structs
<<<<<<< HEAD
    struct RoleRegistry has key {
        accounts: vector<address>,
        roles: OrderedMap<address, vector<u8>>
=======
    struct Registry has key {
        accounts: OrderedMap<address, vector<u8>>,
        locked_at: u64
>>>>>>> 108ee63f
    }

    struct AccountItem has drop {
        account: address,
<<<<<<< HEAD
        role: u8
    }

    struct Config has key {
        paused: bool,
        data_object: Object<ObjectCore>,
        data_object_extend_ref: ExtendRef,
        asset_supported: vector<address>
    }

    struct Fee has key {
        protocol_fee_rate: u64,
        referral_fee_rate: u64,
        denominator: u64
    }

    struct SystemFee has key {
        distribute_fee: OrderedMap<address, u64>,
        withdraw_fee: OrderedMap<address, u64>,
        rebalance_fee: OrderedMap<address, u64>,
        referral_fee: OrderedMap<address, u64>,
        pending_referral_fee: OrderedMap<address, u64>,
        protocol_fee: OrderedMap<address, u64>,
        pending_protocol_fee: OrderedMap<address, u64>,
        fee_to: address
=======
        roles: vector<u8>
>>>>>>> 108ee63f
    }

    //-- Event
    #[event]
    struct SetAccountEvent has drop, store {
        account: address,
        roles: vector<u8>,
        timestamp: u64
    }

    #[event]
    struct RevokeRoleEvent has drop, store {
<<<<<<< HEAD
        addr: address,
        role: u8,
        timestamp: u64
    }

    #[event]
    struct ClaimFeeEvent has drop, store {
        asset: address,
        amount: u64,
        timestamp: u64
    }

    #[event]
    struct ClaimReferralFeeEvent has drop, store {
        referral: address,
        asset: address,
        amount: u64,
        timestamp: u64
    }

    #[event]
    struct AddAssetSupportedEvent has drop, store {
        asset_addr: address,
        timestamp: u64
    }

    #[event]
    struct RemoveAssetSupportedEvent has drop, store {
        asset_addr: address,
        timestamp: u64
    }

    // -- Entries
    fun init_module(sender: &signer) {
        initialize(sender)
    }

    public entry fun set_role(sender: &signer, addr: address, role: u8) acquires RoleRegistry {
=======
        account: address,
        roles: vector<u8>,
        timestamp: u64
    }

    fun init_module(sender: &signer) {
        let addr = signer::address_of(sender);
>>>>>>> 108ee63f
        assert!(
            !exists<Registry>(addr),
            error::already_exists(E_ALREADY_INITIALIZED)
        );
<<<<<<< HEAD
        must_be_admin(sender);

        let registry = borrow_global_mut<RoleRegistry>(@moneyfi);
        if (!ordered_map::contains(&registry.roles, &addr)) {
            vector::push_back(&mut registry.accounts, addr);
            ordered_map::add(&mut registry.roles, addr, vector::empty<u8>());
        };

        let roles = ordered_map::borrow_mut(&mut registry.roles, &addr);
        if (!vector::contains(roles, &role)) {
            vector::push_back(roles, role);
        };

        // Emit event
        event::emit(SetRoleEvent { addr, role, timestamp: now_seconds() });
    }

    public entry fun claim_fees(
        sender: &signer, asset: Object<Metadata>, amount: u64
    ) acquires SystemFee, Config, RoleRegistry {
        must_be_delegator(sender);
        let system_fee = borrow_global_mut<SystemFee>(@moneyfi);
        let object_signer = get_object_data_signer();
        let asset_addr = object::object_address(&asset);

        // Reset pending protocol fee to 0
        if (ordered_map::contains(&system_fee.pending_protocol_fee, &asset_addr)) {
            ordered_map::upsert(&mut system_fee.pending_protocol_fee, asset_addr, 0);
        };

        primary_fungible_store::transfer(
            &object_signer,
            asset,
            system_fee.fee_to,
            amount
        );

        // Emit event
        event::emit(ClaimFeeEvent { asset: asset_addr, amount, timestamp: now_seconds() });
    }

    public entry fun claim_referral_fee(
        operator: &signer,
        referral: &signer,
        asset: Object<Metadata>,
        amount: u64
    ) acquires SystemFee, Config, RoleRegistry {
        must_be_operator(operator);
        let system_fee = borrow_global_mut<SystemFee>(@moneyfi);
        let object_signer = get_object_data_signer();
        let asset_addr = object::object_address(&asset);

        if (ordered_map::contains(&system_fee.pending_referral_fee, &asset_addr)) {
            let current =
                *ordered_map::borrow(&system_fee.pending_referral_fee, &asset_addr);
            assert!(current >= amount, error::invalid_argument(E_INVALID_ARGUMENT));
            ordered_map::upsert(
                &mut system_fee.pending_referral_fee, asset_addr, current - amount
            );
        } else {
            assert!(false, error::invalid_argument(E_ASSET_NOT_SUPPORTED))
        };

        primary_fungible_store::transfer(
            &object_signer,
            asset,
            signer::address_of(referral),
            amount
        );

        event::emit(
            ClaimReferralFeeEvent {
                referral: signer::address_of(referral),
                asset: asset_addr,
                amount,
                timestamp: now_seconds()
            }
        );
    }

    public entry fun set_fee_to(sender: &signer, addr: address) acquires SystemFee, RoleRegistry {
        must_be_admin(sender);
        let system_fee = borrow_global_mut<SystemFee>(@moneyfi);
        system_fee.fee_to = addr;

        // Emit event
        event::emit(SetFeeToEvent { addr, timestamp: now_seconds() });
    }

    public entry fun revoke_role(sender: &signer, addr: address, role: u8) acquires RoleRegistry {
        must_be_admin(sender);

        let registry = borrow_global_mut<RoleRegistry>(@moneyfi);
        if (ordered_map::contains(&registry.roles, &addr)) {
            let roles = ordered_map::borrow_mut(&mut registry.roles, &addr);
            let (found, index) = vector::index_of(roles, &role);
            if (found) {
                vector::remove(roles, index);

                // Emit event only if role was actually removed
                event::emit(RevokeRoleEvent { addr, role, timestamp: now_seconds() });
            };

            // If no roles left, remove the address completely
            if (vector::is_empty(roles)) {
                ordered_map::remove(&mut registry.roles, &addr);
                let (found, index) = vector::index_of(&registry.accounts, &addr);
                if (found) {
                    vector::remove(&mut registry.accounts, index);
                };
            };
        }
    }
=======

        let admin_addr =
            if (object::is_object(addr)) {
                object::root_owner(object::address_to_object<ObjectCore>(addr))
            } else { addr };

        let accounts = ordered_map::new<address, vector<u8>>();
        ordered_map::add(&mut accounts, admin_addr, vector[ROLE_ADMIN]);

        move_to(sender, Registry { accounts, locked_at: now_seconds() + 600 });
    }

    // -- Entries
>>>>>>> 108ee63f

    public entry fun unlock_registry(sender: &signer, timeout: u64) acquires Registry {
        must_be_admin(sender);

<<<<<<< HEAD
        let registry = borrow_global_mut<RoleRegistry>(@moneyfi);
        if (ordered_map::contains(&registry.roles, &addr)) {
            // Get all roles before removing to emit events
            let roles = *ordered_map::borrow(&registry.roles, &addr);

            ordered_map::remove(&mut registry.roles, &addr);
            let (found, index) = vector::index_of(&registry.accounts, &addr);
            if (found) {
                vector::remove(&mut registry.accounts, index);
            };

            // Emit revoke event for each role
            let i = 0;
            let len = vector::length(&roles);
            while (i < len) {
                let role = *vector::borrow(&roles, i);
                event::emit(RevokeRoleEvent { addr, role, timestamp: now_seconds() });
                i = i + 1;
            };
        }
    }

    public entry fun add_asset_supported(
        sender: &signer, metadata_addr: address
    ) acquires Config, RoleRegistry {
        must_be_delegator(sender);
        let config = borrow_global_mut<Config>(@moneyfi);
        if (!vector::contains(&config.asset_supported, &metadata_addr)) {
            vector::push_back(&mut config.asset_supported, metadata_addr);

            // Emit event
            event::emit(
                AddAssetSupportedEvent {
                    asset_addr: metadata_addr,
                    timestamp: now_seconds()
                }
            );
=======
        let registry = borrow_global_mut<Registry>(@moneyfi);
        registry.locked_at = now_seconds() + timeout;
    }

    public entry fun upsert_account(
        sender: &signer, account: address, roles: vector<u8>
    ) acquires Registry {
        let addr = signer::address_of(sender);
        let registry = borrow_global_mut<Registry>(@moneyfi);
        let count = registry.count_role(ROLE_ROLE_MANAGER);
        if (count == 0) {
            // allow admin to add the first role manager
            assert!(
                registry.has_role(addr, ROLE_ADMIN),
                error::permission_denied(E_NOT_AUTHORIZED)
            )
        } else {
            assert!(
                registry.has_role(addr, ROLE_ROLE_MANAGER),
                error::permission_denied(E_NOT_AUTHORIZED)
            )
>>>>>>> 108ee63f
        };

<<<<<<< HEAD
    public entry fun remove_asset_supported(
        sender: &signer, metadata_addr: address
    ) acquires Config, RoleRegistry {
        must_be_delegator(sender);
        let config = borrow_global_mut<Config>(@moneyfi);
        let (found, index) = vector::index_of(&config.asset_supported, &metadata_addr);
        if (found) {
            vector::remove(&mut config.asset_supported, index);

            // Emit event
            event::emit(
                RemoveAssetSupportedEvent {
                    asset_addr: metadata_addr,
                    timestamp: now_seconds()
                }
            );
        };
    }

    public entry fun set_protocol_fee_rate(sender: &signer, rate: u64) acquires Fee, RoleRegistry {
        must_be_delegator(sender);
        let fee = borrow_global_mut<Fee>(@moneyfi);
        assert!(rate <= 10000, error::invalid_argument(E_INVALID_ARGUMENT));
        fee.protocol_fee_rate = rate;

        // Emit event
        event::emit(
            SetProtocolFeeEvent {
                delegator_admin: signer::address_of(sender),
                protocol_fee_rate: rate,
                timestamp: now_seconds()
            }
        );
    }

    public entry fun set_referral_fee_rate(sender: &signer, rate: u64) acquires Fee, RoleRegistry {
        must_be_delegator(sender);
        let fee = borrow_global_mut<Fee>(@moneyfi);
        assert!(rate <= 10000, error::invalid_argument(E_INVALID_ARGUMENT));
        fee.referral_fee_rate = rate;

        // Emit event
        event::emit(
            SetReferralFeeEvent {
                delegator_admin: signer::address_of(sender),
                referral_fee_rate: rate,
                timestamp: now_seconds()
            }
        );
    }
=======
        // TODO: remove duplicated values
        let valid_roles = vector::filter(roles, |v| *v <= ROLE_COUNT);
        assert!(
            !vector::is_empty(&valid_roles), error::invalid_argument(E_EMPTY_ROLES)
        );

        let is_admin = vector::contains(&valid_roles, &ROLE_ADMIN);
        let is_manager = vector::contains(&valid_roles, &ROLE_ROLE_MANAGER);
        assert!(!is_admin || !is_manager, error::permission_denied(E_CONFLICT_ROLES));

        ensure_registry_is_unlocked(registry);
>>>>>>> 108ee63f

        ordered_map::upsert(&mut registry.accounts, account, valid_roles);

<<<<<<< HEAD
    #[view]
    public fun get_pending_referral_fee(): (vector<address>, vector<u64>) acquires SystemFee {
        let system_fee = borrow_global<SystemFee>(@moneyfi);
        ordered_map::to_vec_pair(system_fee.pending_referral_fee)
    }

    #[view]
    public fun get_pending_protocol_fee(): (vector<address>, vector<u64>) acquires SystemFee {
        let system_fee = borrow_global<SystemFee>(@moneyfi);
        ordered_map::to_vec_pair(system_fee.pending_protocol_fee)
    }
=======
        // Emit event
        event::emit(SetAccountEvent { account, roles, timestamp: now_seconds() });
    }

    public entry fun remove_account(sender: &signer, account: address) acquires Registry {
        must_be_role_manager(sender);
>>>>>>> 108ee63f

        let registry = borrow_global_mut<Registry>(@moneyfi);
        ensure_registry_is_unlocked(registry);
        ensure_account_is_safe_to_remove(registry, account);

<<<<<<< HEAD
    #[view]
    public fun get_accounts(): vector<Item> acquires RoleRegistry {
        let registry = borrow_global<RoleRegistry>(@moneyfi);
        let items = vector::empty<Item>();

        let len = vector::length(&registry.accounts);
        let i = 0;
        while (i < len) {
            let addr = *vector::borrow(&registry.accounts, i);
            if (ordered_map::contains(&registry.roles, &addr)) {
                let roles = ordered_map::borrow(&registry.roles, &addr);
                let role_len = vector::length(roles);
                let j = 0;
                while (j < role_len) {
                    let role = *vector::borrow(roles, j);
                    let item = Item { account: addr, role };
                    vector::push_back(&mut items, item);
                    j = j + 1;
                };
            };
            i = i + 1;
=======
        let roles = if (ordered_map::contains(&registry.accounts, &account)) {
            let roles = *ordered_map::borrow(&registry.accounts, &account);
            ordered_map::remove(&mut registry.accounts, &account);
            roles
        }else {
            vector::empty<u8>()
>>>>>>> 108ee63f
        };
        event::emit(RevokeRoleEvent { account, roles: roles, timestamp: now_seconds() });
    }

    // -- Views
    #[view]
<<<<<<< HEAD
    public fun get_user_roles(addr: address): vector<u8> acquires RoleRegistry {
        let registry = borrow_global<RoleRegistry>(@moneyfi);
        if (ordered_map::contains(&registry.roles, &addr)) {
            *ordered_map::borrow(&registry.roles, &addr)
        } else {
            vector::empty<u8>()
        }
=======
    public fun get_accounts(): vector<AccountItem> acquires Registry {
        let registry = borrow_global<Registry>(@moneyfi);
        let keys = ordered_map::keys(&registry.accounts);
        vector::map_ref(
            &keys,
            |k| {
                let roles = ordered_map::borrow(&registry.accounts, k);
                AccountItem { account: *k, roles: *roles }
            }
        )
>>>>>>> 108ee63f
    }

    // -- Public

<<<<<<< HEAD
    public fun calculate_protocol_fee(amount: u64): u64 acquires Fee {
        let fee = borrow_global<Fee>(@moneyfi);
        math64::mul_div(amount, fee.protocol_fee_rate, fee.denominator)
    }

    public fun calculate_referral_fee(protocol_fee: u64): u64 acquires Fee {
        let fee = borrow_global<Fee>(@moneyfi);
        math64::mul_div(protocol_fee, fee.referral_fee_rate, fee.denominator)
    }

    public fun must_be_admin(sender: &signer) acquires RoleRegistry {
=======
    public fun must_be_admin(sender: &signer) acquires Registry {
        let registry = borrow_global<Registry>(@moneyfi);
>>>>>>> 108ee63f
        let addr = signer::address_of(sender);
        assert!(
            registry.has_role(addr, ROLE_ADMIN),
            error::permission_denied(E_NOT_AUTHORIZED)
        )
    }

    public fun must_be_role_manager(sender: &signer) acquires Registry {
        let registry = borrow_global<Registry>(@moneyfi);
        let addr = signer::address_of(sender);
        assert!(
            registry.has_role(addr, ROLE_ROLE_MANAGER),
            error::permission_denied(E_NOT_AUTHORIZED)
        )
    }

    public fun must_be_service_account(sender: &signer) acquires Registry {
        let registry = borrow_global<Registry>(@moneyfi);
        let addr = signer::address_of(sender);
        assert!(
            registry.has_role(addr, ROLE_SERVICE_ACCOUNT),
            error::permission_denied(E_NOT_AUTHORIZED)
        )
    }

<<<<<<< HEAD
    public fun get_data_object_address(): address acquires Config {
        let config = borrow_global<Config>(@moneyfi);
        object::object_address(&config.data_object)
    }

    public fun is_operator(addr: address): bool acquires RoleRegistry {
        has_role(addr, ROLE_OPERATOR)
    }

    public fun is_sever(addr: address): bool acquires Config {
        let config = borrow_global<Config>(@moneyfi);
        object::is_object(addr)
            && object::address_to_object<ObjectCore>(addr) == config.data_object
    }

    public fun add_distribute_fee(
        sender: &signer, asset: address, amount: u64
    ) acquires SystemFee, Config {
        assert!(
            is_sever(signer::address_of(sender)),
            error::permission_denied(E_NOT_AUTHORIZED)
        );
        check_asset_supported(asset);
        let system_fee = borrow_global_mut<SystemFee>(@moneyfi);
        if (!ordered_map::contains(&system_fee.distribute_fee, &asset)) {
            ordered_map::add(&mut system_fee.distribute_fee, asset, amount);
        } else {
            let current_amount = *ordered_map::borrow(
                &system_fee.distribute_fee, &asset
            );
            ordered_map::upsert(
                &mut system_fee.distribute_fee, asset, current_amount + amount
            );
        };
    }

    public fun add_withdraw_fee(
        sender: &signer, asset: address, amount: u64
    ) acquires SystemFee, Config {
        assert!(
            is_sever(signer::address_of(sender)),
            error::permission_denied(E_NOT_AUTHORIZED)
        );
        check_asset_supported(asset);
        let system_fee = borrow_global_mut<SystemFee>(@moneyfi);
        if (!ordered_map::contains(&system_fee.withdraw_fee, &asset)) {
            ordered_map::add(&mut system_fee.withdraw_fee, asset, amount);
        } else {
            let current_amount = *ordered_map::borrow(&system_fee.withdraw_fee, &asset);
            ordered_map::upsert(
                &mut system_fee.withdraw_fee, asset, current_amount + amount
            );
        };
    }

    public fun add_rebalance_fee(
        sender: &signer, asset: address, amount: u64
    ) acquires SystemFee, Config {
        assert!(
            is_sever(signer::address_of(sender)),
            error::permission_denied(E_NOT_AUTHORIZED)
        );
        check_asset_supported(asset);
        let system_fee = borrow_global_mut<SystemFee>(@moneyfi);
        if (!ordered_map::contains(&system_fee.rebalance_fee, &asset)) {
            ordered_map::add(&mut system_fee.rebalance_fee, asset, amount);
        } else {
            let current_amount = *ordered_map::borrow(&system_fee.rebalance_fee, &asset);
            ordered_map::upsert(
                &mut system_fee.rebalance_fee, asset, current_amount + amount
            );
        };
    }

    public fun add_referral_fee(
        sender: &signer, asset: address, amount: u64
    ) acquires SystemFee, Config {
        assert!(
            is_sever(signer::address_of(sender)),
            error::permission_denied(E_NOT_AUTHORIZED)
        );
        check_asset_supported(asset);
        let system_fee = borrow_global_mut<SystemFee>(@moneyfi);

        // Add to referral_fee
        if (!ordered_map::contains(&system_fee.referral_fee, &asset)) {
            ordered_map::add(&mut system_fee.referral_fee, asset, amount);
        } else {
            let current_amount = *ordered_map::borrow(&system_fee.referral_fee, &asset);
            ordered_map::upsert(
                &mut system_fee.referral_fee, asset, current_amount + amount
            );
        };

        // Add to pending_referral_fee
        if (!ordered_map::contains(&system_fee.pending_referral_fee, &asset)) {
            ordered_map::add(&mut system_fee.pending_referral_fee, asset, amount);
        } else {
            let current_pending =
                *ordered_map::borrow(&system_fee.pending_referral_fee, &asset);
            ordered_map::upsert(
                &mut system_fee.pending_referral_fee, asset, current_pending + amount
            );
        };
    }

    public fun add_protocol_fee(
        sender: &signer, asset: address, amount: u64
    ) acquires SystemFee, Config {
        assert!(
            is_sever(signer::address_of(sender)),
            error::permission_denied(E_NOT_AUTHORIZED)
        );
        check_asset_supported(asset);
        let system_fee = borrow_global_mut<SystemFee>(@moneyfi);

        // Add to protocol_fee
        if (!ordered_map::contains(&system_fee.protocol_fee, &asset)) {
            ordered_map::add(&mut system_fee.protocol_fee, asset, amount);
        } else {
            let current_amount = *ordered_map::borrow(&system_fee.protocol_fee, &asset);
            ordered_map::upsert(
                &mut system_fee.protocol_fee, asset, current_amount + amount
            );
        };

        // Add to pending_protocol_fee
        if (!ordered_map::contains(&system_fee.pending_protocol_fee, &asset)) {
            ordered_map::add(&mut system_fee.pending_protocol_fee, asset, amount);
        } else {
            let current_pending =
                *ordered_map::borrow(&system_fee.pending_protocol_fee, &asset);
            ordered_map::upsert(
                &mut system_fee.pending_protocol_fee, asset, current_pending + amount
            );
        };
=======
    // -- Private

    fun has_role(self: &Registry, addr: address, role: u8): bool {
        if (ordered_map::contains(&self.accounts, &addr)) {
            let roles = ordered_map::borrow(&self.accounts, &addr);
            vector::contains(roles, &role)
        } else { false }
    }

    fun count_role(self: &Registry, role: u8): u8 {
        let n = 0;
        let values = ordered_map::values(&self.accounts);
        vector::for_each_ref(
            &values,
            |v| {
                if (vector::contains(v, &role)) {
                    n = n + 1;
                }
            }
        );
        n
    }

    fun ensure_account_is_safe_to_remove(
        registry: &Registry, account: address
    ) {
        if (has_role(registry, account, ROLE_ADMIN)) {
            let count = registry.count_role(ROLE_ADMIN);
            assert!(count > 1, error::permission_denied(E_ACCOUNT_CANNOT_BE_REMOVED));
        };

        if (has_role(registry, account, ROLE_ROLE_MANAGER)) {
            let count = registry.count_role(ROLE_ROLE_MANAGER);
            assert!(count > 1, error::permission_denied(E_ACCOUNT_CANNOT_BE_REMOVED));
        }
>>>>>>> 108ee63f
    }

    fun ensure_registry_is_unlocked(registry: &Registry) {
        assert!(
<<<<<<< HEAD
            !exists<RoleRegistry>(addr) && !exists<Config>(addr),
            E_ALREADY_INITIALIZED
        );

        let admin_addr =
            if (object::is_object(addr)) {
                object::owner(object::address_to_object<ObjectCore>(addr))
            } else { addr };

        let roles = ordered_map::new<address, vector<u8>>();
        let admin_roles = vector::empty<u8>();
        vector::push_back(&mut admin_roles, ROLE_ADMIN);
        vector::push_back(&mut admin_roles, ROLE_DELEGATOR_ADMIN);
        vector::push_back(&mut admin_roles, ROLE_OPERATOR);
        ordered_map::add(&mut roles, admin_addr, admin_roles);

        let accounts = vector::singleton<address>(admin_addr);

        // init default config
        let constructor_ref = &object::create_sticky_object(@moneyfi);
        let asset_supported = vector::empty<address>();

        move_to(
            sender,
            Config {
                paused: false,
                data_object: object::object_from_constructor_ref(constructor_ref),
                data_object_extend_ref: object::generate_extend_ref(constructor_ref),
                asset_supported
            }
        );

        move_to(sender, RoleRegistry { roles, accounts });

        move_to(
            sender,
            SystemFee {
                distribute_fee: ordered_map::new<address, u64>(),
                withdraw_fee: ordered_map::new<address, u64>(),
                rebalance_fee: ordered_map::new<address, u64>(),
                referral_fee: ordered_map::new<address, u64>(),
                pending_referral_fee: ordered_map::new<address, u64>(),
                protocol_fee: ordered_map::new<address, u64>(),
                pending_protocol_fee: ordered_map::new<address, u64>(),
                fee_to: admin_addr
            }
        );

        move_to(
            sender,
            Fee {
                protocol_fee_rate: 2000, // 20% = 2000
                referral_fee_rate: 2500, // 25% protocol fee
                denominator: 10000 // 100% = 10000
            }
        );
    }

    public(friend) fun get_object_data_signer(): signer acquires Config {
        let config = borrow_global<Config>(@moneyfi);
        object::generate_signer_for_extending(&config.data_object_extend_ref)
    }

    fun has_role(addr: address, role: u8): bool acquires RoleRegistry {
        let registry = borrow_global<RoleRegistry>(@moneyfi);

        if (ordered_map::contains(&registry.roles, &addr)) {
            let roles = ordered_map::borrow(&registry.roles, &addr);
            vector::contains(roles, &role)
        } else { false }
    }

    public fun check_asset_supported(asset: address) acquires Config {
        let config = borrow_global<Config>(@moneyfi);
        assert!(
            vector::contains(&config.asset_supported, &asset),
            error::invalid_argument(E_ASSET_NOT_SUPPORTED)
        );
    }

    #[test_only]
    friend moneyfi::access_control_test;
    #[test_only]
    friend moneyfi::wallet_account_test;
    use std::string;

    #[test_only]
    public fun get_system_fee(asset: address): (u64, u64, u64, u64, u64, u64, u64) acquires SystemFee {
        let system_fee = borrow_global<SystemFee>(@moneyfi);

        let distribute_fee = *ordered_map::borrow(&system_fee.distribute_fee, &asset);
        let withdraw_fee = *ordered_map::borrow(&system_fee.withdraw_fee, &asset);
        let rebalance_fee = *ordered_map::borrow(&system_fee.rebalance_fee, &asset);
        let referral_fee = *ordered_map::borrow(&system_fee.referral_fee, &asset);
        let pending_referral_fee =
            *ordered_map::borrow(&system_fee.pending_referral_fee, &asset);
        let protocol_fee = *ordered_map::borrow(&system_fee.protocol_fee, &asset);
        let pending_protocol_fee =
            *ordered_map::borrow(&system_fee.pending_protocol_fee, &asset);

        (
            distribute_fee,
            withdraw_fee,
            rebalance_fee,
            referral_fee,
            pending_referral_fee,
            protocol_fee,
            pending_protocol_fee
        )
=======
            registry.locked_at > now_seconds(),
            error::permission_denied(E_REGISTRY_LOCKED)
        )
    }

    // -- test only
    #[test_only]
    public fun init_module_for_testing(sender: &signer) {
        init_module(sender)
>>>>>>> 108ee63f
    }
}<|MERGE_RESOLUTION|>--- conflicted
+++ resolved
@@ -2,17 +2,8 @@
     use std::signer;
     use std::vector;
     use std::error;
-<<<<<<< HEAD
-    use std::option;
-    use aptos_std::math64;
-    use aptos_std::ordered_map::{Self, OrderedMap};
-    use aptos_framework::object::{Self, Object, ObjectCore, ExtendRef};
-    use aptos_framework::fungible_asset::{Self, Metadata};
-    use aptos_framework::primary_fungible_store;
-=======
     use aptos_framework::ordered_map::{Self, OrderedMap};
     use aptos_framework::object::{Self, ObjectCore};
->>>>>>> 108ee63f
     use aptos_framework::event;
     use aptos_framework::timestamp::now_seconds;
 
@@ -33,48 +24,14 @@
     const E_REGISTRY_LOCKED: u64 = 6;
 
     // -- Structs
-<<<<<<< HEAD
-    struct RoleRegistry has key {
-        accounts: vector<address>,
-        roles: OrderedMap<address, vector<u8>>
-=======
     struct Registry has key {
         accounts: OrderedMap<address, vector<u8>>,
         locked_at: u64
->>>>>>> 108ee63f
     }
 
     struct AccountItem has drop {
         account: address,
-<<<<<<< HEAD
-        role: u8
-    }
-
-    struct Config has key {
-        paused: bool,
-        data_object: Object<ObjectCore>,
-        data_object_extend_ref: ExtendRef,
-        asset_supported: vector<address>
-    }
-
-    struct Fee has key {
-        protocol_fee_rate: u64,
-        referral_fee_rate: u64,
-        denominator: u64
-    }
-
-    struct SystemFee has key {
-        distribute_fee: OrderedMap<address, u64>,
-        withdraw_fee: OrderedMap<address, u64>,
-        rebalance_fee: OrderedMap<address, u64>,
-        referral_fee: OrderedMap<address, u64>,
-        pending_referral_fee: OrderedMap<address, u64>,
-        protocol_fee: OrderedMap<address, u64>,
-        pending_protocol_fee: OrderedMap<address, u64>,
-        fee_to: address
-=======
         roles: vector<u8>
->>>>>>> 108ee63f
     }
 
     //-- Event
@@ -87,46 +44,6 @@
 
     #[event]
     struct RevokeRoleEvent has drop, store {
-<<<<<<< HEAD
-        addr: address,
-        role: u8,
-        timestamp: u64
-    }
-
-    #[event]
-    struct ClaimFeeEvent has drop, store {
-        asset: address,
-        amount: u64,
-        timestamp: u64
-    }
-
-    #[event]
-    struct ClaimReferralFeeEvent has drop, store {
-        referral: address,
-        asset: address,
-        amount: u64,
-        timestamp: u64
-    }
-
-    #[event]
-    struct AddAssetSupportedEvent has drop, store {
-        asset_addr: address,
-        timestamp: u64
-    }
-
-    #[event]
-    struct RemoveAssetSupportedEvent has drop, store {
-        asset_addr: address,
-        timestamp: u64
-    }
-
-    // -- Entries
-    fun init_module(sender: &signer) {
-        initialize(sender)
-    }
-
-    public entry fun set_role(sender: &signer, addr: address, role: u8) acquires RoleRegistry {
-=======
         account: address,
         roles: vector<u8>,
         timestamp: u64
@@ -134,126 +51,10 @@
 
     fun init_module(sender: &signer) {
         let addr = signer::address_of(sender);
->>>>>>> 108ee63f
         assert!(
             !exists<Registry>(addr),
             error::already_exists(E_ALREADY_INITIALIZED)
         );
-<<<<<<< HEAD
-        must_be_admin(sender);
-
-        let registry = borrow_global_mut<RoleRegistry>(@moneyfi);
-        if (!ordered_map::contains(&registry.roles, &addr)) {
-            vector::push_back(&mut registry.accounts, addr);
-            ordered_map::add(&mut registry.roles, addr, vector::empty<u8>());
-        };
-
-        let roles = ordered_map::borrow_mut(&mut registry.roles, &addr);
-        if (!vector::contains(roles, &role)) {
-            vector::push_back(roles, role);
-        };
-
-        // Emit event
-        event::emit(SetRoleEvent { addr, role, timestamp: now_seconds() });
-    }
-
-    public entry fun claim_fees(
-        sender: &signer, asset: Object<Metadata>, amount: u64
-    ) acquires SystemFee, Config, RoleRegistry {
-        must_be_delegator(sender);
-        let system_fee = borrow_global_mut<SystemFee>(@moneyfi);
-        let object_signer = get_object_data_signer();
-        let asset_addr = object::object_address(&asset);
-
-        // Reset pending protocol fee to 0
-        if (ordered_map::contains(&system_fee.pending_protocol_fee, &asset_addr)) {
-            ordered_map::upsert(&mut system_fee.pending_protocol_fee, asset_addr, 0);
-        };
-
-        primary_fungible_store::transfer(
-            &object_signer,
-            asset,
-            system_fee.fee_to,
-            amount
-        );
-
-        // Emit event
-        event::emit(ClaimFeeEvent { asset: asset_addr, amount, timestamp: now_seconds() });
-    }
-
-    public entry fun claim_referral_fee(
-        operator: &signer,
-        referral: &signer,
-        asset: Object<Metadata>,
-        amount: u64
-    ) acquires SystemFee, Config, RoleRegistry {
-        must_be_operator(operator);
-        let system_fee = borrow_global_mut<SystemFee>(@moneyfi);
-        let object_signer = get_object_data_signer();
-        let asset_addr = object::object_address(&asset);
-
-        if (ordered_map::contains(&system_fee.pending_referral_fee, &asset_addr)) {
-            let current =
-                *ordered_map::borrow(&system_fee.pending_referral_fee, &asset_addr);
-            assert!(current >= amount, error::invalid_argument(E_INVALID_ARGUMENT));
-            ordered_map::upsert(
-                &mut system_fee.pending_referral_fee, asset_addr, current - amount
-            );
-        } else {
-            assert!(false, error::invalid_argument(E_ASSET_NOT_SUPPORTED))
-        };
-
-        primary_fungible_store::transfer(
-            &object_signer,
-            asset,
-            signer::address_of(referral),
-            amount
-        );
-
-        event::emit(
-            ClaimReferralFeeEvent {
-                referral: signer::address_of(referral),
-                asset: asset_addr,
-                amount,
-                timestamp: now_seconds()
-            }
-        );
-    }
-
-    public entry fun set_fee_to(sender: &signer, addr: address) acquires SystemFee, RoleRegistry {
-        must_be_admin(sender);
-        let system_fee = borrow_global_mut<SystemFee>(@moneyfi);
-        system_fee.fee_to = addr;
-
-        // Emit event
-        event::emit(SetFeeToEvent { addr, timestamp: now_seconds() });
-    }
-
-    public entry fun revoke_role(sender: &signer, addr: address, role: u8) acquires RoleRegistry {
-        must_be_admin(sender);
-
-        let registry = borrow_global_mut<RoleRegistry>(@moneyfi);
-        if (ordered_map::contains(&registry.roles, &addr)) {
-            let roles = ordered_map::borrow_mut(&mut registry.roles, &addr);
-            let (found, index) = vector::index_of(roles, &role);
-            if (found) {
-                vector::remove(roles, index);
-
-                // Emit event only if role was actually removed
-                event::emit(RevokeRoleEvent { addr, role, timestamp: now_seconds() });
-            };
-
-            // If no roles left, remove the address completely
-            if (vector::is_empty(roles)) {
-                ordered_map::remove(&mut registry.roles, &addr);
-                let (found, index) = vector::index_of(&registry.accounts, &addr);
-                if (found) {
-                    vector::remove(&mut registry.accounts, index);
-                };
-            };
-        }
-    }
-=======
 
         let admin_addr =
             if (object::is_object(addr)) {
@@ -267,50 +68,10 @@
     }
 
     // -- Entries
->>>>>>> 108ee63f
 
     public entry fun unlock_registry(sender: &signer, timeout: u64) acquires Registry {
         must_be_admin(sender);
 
-<<<<<<< HEAD
-        let registry = borrow_global_mut<RoleRegistry>(@moneyfi);
-        if (ordered_map::contains(&registry.roles, &addr)) {
-            // Get all roles before removing to emit events
-            let roles = *ordered_map::borrow(&registry.roles, &addr);
-
-            ordered_map::remove(&mut registry.roles, &addr);
-            let (found, index) = vector::index_of(&registry.accounts, &addr);
-            if (found) {
-                vector::remove(&mut registry.accounts, index);
-            };
-
-            // Emit revoke event for each role
-            let i = 0;
-            let len = vector::length(&roles);
-            while (i < len) {
-                let role = *vector::borrow(&roles, i);
-                event::emit(RevokeRoleEvent { addr, role, timestamp: now_seconds() });
-                i = i + 1;
-            };
-        }
-    }
-
-    public entry fun add_asset_supported(
-        sender: &signer, metadata_addr: address
-    ) acquires Config, RoleRegistry {
-        must_be_delegator(sender);
-        let config = borrow_global_mut<Config>(@moneyfi);
-        if (!vector::contains(&config.asset_supported, &metadata_addr)) {
-            vector::push_back(&mut config.asset_supported, metadata_addr);
-
-            // Emit event
-            event::emit(
-                AddAssetSupportedEvent {
-                    asset_addr: metadata_addr,
-                    timestamp: now_seconds()
-                }
-            );
-=======
         let registry = borrow_global_mut<Registry>(@moneyfi);
         registry.locked_at = now_seconds() + timeout;
     }
@@ -332,61 +93,8 @@
                 registry.has_role(addr, ROLE_ROLE_MANAGER),
                 error::permission_denied(E_NOT_AUTHORIZED)
             )
->>>>>>> 108ee63f
         };
 
-<<<<<<< HEAD
-    public entry fun remove_asset_supported(
-        sender: &signer, metadata_addr: address
-    ) acquires Config, RoleRegistry {
-        must_be_delegator(sender);
-        let config = borrow_global_mut<Config>(@moneyfi);
-        let (found, index) = vector::index_of(&config.asset_supported, &metadata_addr);
-        if (found) {
-            vector::remove(&mut config.asset_supported, index);
-
-            // Emit event
-            event::emit(
-                RemoveAssetSupportedEvent {
-                    asset_addr: metadata_addr,
-                    timestamp: now_seconds()
-                }
-            );
-        };
-    }
-
-    public entry fun set_protocol_fee_rate(sender: &signer, rate: u64) acquires Fee, RoleRegistry {
-        must_be_delegator(sender);
-        let fee = borrow_global_mut<Fee>(@moneyfi);
-        assert!(rate <= 10000, error::invalid_argument(E_INVALID_ARGUMENT));
-        fee.protocol_fee_rate = rate;
-
-        // Emit event
-        event::emit(
-            SetProtocolFeeEvent {
-                delegator_admin: signer::address_of(sender),
-                protocol_fee_rate: rate,
-                timestamp: now_seconds()
-            }
-        );
-    }
-
-    public entry fun set_referral_fee_rate(sender: &signer, rate: u64) acquires Fee, RoleRegistry {
-        must_be_delegator(sender);
-        let fee = borrow_global_mut<Fee>(@moneyfi);
-        assert!(rate <= 10000, error::invalid_argument(E_INVALID_ARGUMENT));
-        fee.referral_fee_rate = rate;
-
-        // Emit event
-        event::emit(
-            SetReferralFeeEvent {
-                delegator_admin: signer::address_of(sender),
-                referral_fee_rate: rate,
-                timestamp: now_seconds()
-            }
-        );
-    }
-=======
         // TODO: remove duplicated values
         let valid_roles = vector::filter(roles, |v| *v <= ROLE_COUNT);
         assert!(
@@ -398,80 +106,32 @@
         assert!(!is_admin || !is_manager, error::permission_denied(E_CONFLICT_ROLES));
 
         ensure_registry_is_unlocked(registry);
->>>>>>> 108ee63f
 
         ordered_map::upsert(&mut registry.accounts, account, valid_roles);
 
-<<<<<<< HEAD
-    #[view]
-    public fun get_pending_referral_fee(): (vector<address>, vector<u64>) acquires SystemFee {
-        let system_fee = borrow_global<SystemFee>(@moneyfi);
-        ordered_map::to_vec_pair(system_fee.pending_referral_fee)
-    }
-
-    #[view]
-    public fun get_pending_protocol_fee(): (vector<address>, vector<u64>) acquires SystemFee {
-        let system_fee = borrow_global<SystemFee>(@moneyfi);
-        ordered_map::to_vec_pair(system_fee.pending_protocol_fee)
-    }
-=======
         // Emit event
         event::emit(SetAccountEvent { account, roles, timestamp: now_seconds() });
     }
 
     public entry fun remove_account(sender: &signer, account: address) acquires Registry {
         must_be_role_manager(sender);
->>>>>>> 108ee63f
 
         let registry = borrow_global_mut<Registry>(@moneyfi);
         ensure_registry_is_unlocked(registry);
         ensure_account_is_safe_to_remove(registry, account);
 
-<<<<<<< HEAD
-    #[view]
-    public fun get_accounts(): vector<Item> acquires RoleRegistry {
-        let registry = borrow_global<RoleRegistry>(@moneyfi);
-        let items = vector::empty<Item>();
-
-        let len = vector::length(&registry.accounts);
-        let i = 0;
-        while (i < len) {
-            let addr = *vector::borrow(&registry.accounts, i);
-            if (ordered_map::contains(&registry.roles, &addr)) {
-                let roles = ordered_map::borrow(&registry.roles, &addr);
-                let role_len = vector::length(roles);
-                let j = 0;
-                while (j < role_len) {
-                    let role = *vector::borrow(roles, j);
-                    let item = Item { account: addr, role };
-                    vector::push_back(&mut items, item);
-                    j = j + 1;
-                };
-            };
-            i = i + 1;
-=======
         let roles = if (ordered_map::contains(&registry.accounts, &account)) {
             let roles = *ordered_map::borrow(&registry.accounts, &account);
             ordered_map::remove(&mut registry.accounts, &account);
             roles
         }else {
             vector::empty<u8>()
->>>>>>> 108ee63f
         };
         event::emit(RevokeRoleEvent { account, roles: roles, timestamp: now_seconds() });
     }
 
     // -- Views
     #[view]
-<<<<<<< HEAD
-    public fun get_user_roles(addr: address): vector<u8> acquires RoleRegistry {
-        let registry = borrow_global<RoleRegistry>(@moneyfi);
-        if (ordered_map::contains(&registry.roles, &addr)) {
-            *ordered_map::borrow(&registry.roles, &addr)
-        } else {
-            vector::empty<u8>()
-        }
-=======
     public fun get_accounts(): vector<AccountItem> acquires Registry {
         let registry = borrow_global<Registry>(@moneyfi);
         let keys = ordered_map::keys(&registry.accounts);
@@ -482,27 +142,12 @@
                 AccountItem { account: *k, roles: *roles }
             }
         )
->>>>>>> 108ee63f
     }
 
     // -- Public
 
-<<<<<<< HEAD
-    public fun calculate_protocol_fee(amount: u64): u64 acquires Fee {
-        let fee = borrow_global<Fee>(@moneyfi);
-        math64::mul_div(amount, fee.protocol_fee_rate, fee.denominator)
-    }
-
-    public fun calculate_referral_fee(protocol_fee: u64): u64 acquires Fee {
-        let fee = borrow_global<Fee>(@moneyfi);
-        math64::mul_div(protocol_fee, fee.referral_fee_rate, fee.denominator)
-    }
-
-    public fun must_be_admin(sender: &signer) acquires RoleRegistry {
-=======
     public fun must_be_admin(sender: &signer) acquires Registry {
         let registry = borrow_global<Registry>(@moneyfi);
->>>>>>> 108ee63f
         let addr = signer::address_of(sender);
         assert!(
             registry.has_role(addr, ROLE_ADMIN),
@@ -528,144 +173,6 @@
         )
     }
 
-<<<<<<< HEAD
-    public fun get_data_object_address(): address acquires Config {
-        let config = borrow_global<Config>(@moneyfi);
-        object::object_address(&config.data_object)
-    }
-
-    public fun is_operator(addr: address): bool acquires RoleRegistry {
-        has_role(addr, ROLE_OPERATOR)
-    }
-
-    public fun is_sever(addr: address): bool acquires Config {
-        let config = borrow_global<Config>(@moneyfi);
-        object::is_object(addr)
-            && object::address_to_object<ObjectCore>(addr) == config.data_object
-    }
-
-    public fun add_distribute_fee(
-        sender: &signer, asset: address, amount: u64
-    ) acquires SystemFee, Config {
-        assert!(
-            is_sever(signer::address_of(sender)),
-            error::permission_denied(E_NOT_AUTHORIZED)
-        );
-        check_asset_supported(asset);
-        let system_fee = borrow_global_mut<SystemFee>(@moneyfi);
-        if (!ordered_map::contains(&system_fee.distribute_fee, &asset)) {
-            ordered_map::add(&mut system_fee.distribute_fee, asset, amount);
-        } else {
-            let current_amount = *ordered_map::borrow(
-                &system_fee.distribute_fee, &asset
-            );
-            ordered_map::upsert(
-                &mut system_fee.distribute_fee, asset, current_amount + amount
-            );
-        };
-    }
-
-    public fun add_withdraw_fee(
-        sender: &signer, asset: address, amount: u64
-    ) acquires SystemFee, Config {
-        assert!(
-            is_sever(signer::address_of(sender)),
-            error::permission_denied(E_NOT_AUTHORIZED)
-        );
-        check_asset_supported(asset);
-        let system_fee = borrow_global_mut<SystemFee>(@moneyfi);
-        if (!ordered_map::contains(&system_fee.withdraw_fee, &asset)) {
-            ordered_map::add(&mut system_fee.withdraw_fee, asset, amount);
-        } else {
-            let current_amount = *ordered_map::borrow(&system_fee.withdraw_fee, &asset);
-            ordered_map::upsert(
-                &mut system_fee.withdraw_fee, asset, current_amount + amount
-            );
-        };
-    }
-
-    public fun add_rebalance_fee(
-        sender: &signer, asset: address, amount: u64
-    ) acquires SystemFee, Config {
-        assert!(
-            is_sever(signer::address_of(sender)),
-            error::permission_denied(E_NOT_AUTHORIZED)
-        );
-        check_asset_supported(asset);
-        let system_fee = borrow_global_mut<SystemFee>(@moneyfi);
-        if (!ordered_map::contains(&system_fee.rebalance_fee, &asset)) {
-            ordered_map::add(&mut system_fee.rebalance_fee, asset, amount);
-        } else {
-            let current_amount = *ordered_map::borrow(&system_fee.rebalance_fee, &asset);
-            ordered_map::upsert(
-                &mut system_fee.rebalance_fee, asset, current_amount + amount
-            );
-        };
-    }
-
-    public fun add_referral_fee(
-        sender: &signer, asset: address, amount: u64
-    ) acquires SystemFee, Config {
-        assert!(
-            is_sever(signer::address_of(sender)),
-            error::permission_denied(E_NOT_AUTHORIZED)
-        );
-        check_asset_supported(asset);
-        let system_fee = borrow_global_mut<SystemFee>(@moneyfi);
-
-        // Add to referral_fee
-        if (!ordered_map::contains(&system_fee.referral_fee, &asset)) {
-            ordered_map::add(&mut system_fee.referral_fee, asset, amount);
-        } else {
-            let current_amount = *ordered_map::borrow(&system_fee.referral_fee, &asset);
-            ordered_map::upsert(
-                &mut system_fee.referral_fee, asset, current_amount + amount
-            );
-        };
-
-        // Add to pending_referral_fee
-        if (!ordered_map::contains(&system_fee.pending_referral_fee, &asset)) {
-            ordered_map::add(&mut system_fee.pending_referral_fee, asset, amount);
-        } else {
-            let current_pending =
-                *ordered_map::borrow(&system_fee.pending_referral_fee, &asset);
-            ordered_map::upsert(
-                &mut system_fee.pending_referral_fee, asset, current_pending + amount
-            );
-        };
-    }
-
-    public fun add_protocol_fee(
-        sender: &signer, asset: address, amount: u64
-    ) acquires SystemFee, Config {
-        assert!(
-            is_sever(signer::address_of(sender)),
-            error::permission_denied(E_NOT_AUTHORIZED)
-        );
-        check_asset_supported(asset);
-        let system_fee = borrow_global_mut<SystemFee>(@moneyfi);
-
-        // Add to protocol_fee
-        if (!ordered_map::contains(&system_fee.protocol_fee, &asset)) {
-            ordered_map::add(&mut system_fee.protocol_fee, asset, amount);
-        } else {
-            let current_amount = *ordered_map::borrow(&system_fee.protocol_fee, &asset);
-            ordered_map::upsert(
-                &mut system_fee.protocol_fee, asset, current_amount + amount
-            );
-        };
-
-        // Add to pending_protocol_fee
-        if (!ordered_map::contains(&system_fee.pending_protocol_fee, &asset)) {
-            ordered_map::add(&mut system_fee.pending_protocol_fee, asset, amount);
-        } else {
-            let current_pending =
-                *ordered_map::borrow(&system_fee.pending_protocol_fee, &asset);
-            ordered_map::upsert(
-                &mut system_fee.pending_protocol_fee, asset, current_pending + amount
-            );
-        };
-=======
     // -- Private
 
     fun has_role(self: &Registry, addr: address, role: u8): bool {
@@ -701,122 +208,10 @@
             let count = registry.count_role(ROLE_ROLE_MANAGER);
             assert!(count > 1, error::permission_denied(E_ACCOUNT_CANNOT_BE_REMOVED));
         }
->>>>>>> 108ee63f
     }
 
     fun ensure_registry_is_unlocked(registry: &Registry) {
         assert!(
-<<<<<<< HEAD
-            !exists<RoleRegistry>(addr) && !exists<Config>(addr),
-            E_ALREADY_INITIALIZED
-        );
-
-        let admin_addr =
-            if (object::is_object(addr)) {
-                object::owner(object::address_to_object<ObjectCore>(addr))
-            } else { addr };
-
-        let roles = ordered_map::new<address, vector<u8>>();
-        let admin_roles = vector::empty<u8>();
-        vector::push_back(&mut admin_roles, ROLE_ADMIN);
-        vector::push_back(&mut admin_roles, ROLE_DELEGATOR_ADMIN);
-        vector::push_back(&mut admin_roles, ROLE_OPERATOR);
-        ordered_map::add(&mut roles, admin_addr, admin_roles);
-
-        let accounts = vector::singleton<address>(admin_addr);
-
-        // init default config
-        let constructor_ref = &object::create_sticky_object(@moneyfi);
-        let asset_supported = vector::empty<address>();
-
-        move_to(
-            sender,
-            Config {
-                paused: false,
-                data_object: object::object_from_constructor_ref(constructor_ref),
-                data_object_extend_ref: object::generate_extend_ref(constructor_ref),
-                asset_supported
-            }
-        );
-
-        move_to(sender, RoleRegistry { roles, accounts });
-
-        move_to(
-            sender,
-            SystemFee {
-                distribute_fee: ordered_map::new<address, u64>(),
-                withdraw_fee: ordered_map::new<address, u64>(),
-                rebalance_fee: ordered_map::new<address, u64>(),
-                referral_fee: ordered_map::new<address, u64>(),
-                pending_referral_fee: ordered_map::new<address, u64>(),
-                protocol_fee: ordered_map::new<address, u64>(),
-                pending_protocol_fee: ordered_map::new<address, u64>(),
-                fee_to: admin_addr
-            }
-        );
-
-        move_to(
-            sender,
-            Fee {
-                protocol_fee_rate: 2000, // 20% = 2000
-                referral_fee_rate: 2500, // 25% protocol fee
-                denominator: 10000 // 100% = 10000
-            }
-        );
-    }
-
-    public(friend) fun get_object_data_signer(): signer acquires Config {
-        let config = borrow_global<Config>(@moneyfi);
-        object::generate_signer_for_extending(&config.data_object_extend_ref)
-    }
-
-    fun has_role(addr: address, role: u8): bool acquires RoleRegistry {
-        let registry = borrow_global<RoleRegistry>(@moneyfi);
-
-        if (ordered_map::contains(&registry.roles, &addr)) {
-            let roles = ordered_map::borrow(&registry.roles, &addr);
-            vector::contains(roles, &role)
-        } else { false }
-    }
-
-    public fun check_asset_supported(asset: address) acquires Config {
-        let config = borrow_global<Config>(@moneyfi);
-        assert!(
-            vector::contains(&config.asset_supported, &asset),
-            error::invalid_argument(E_ASSET_NOT_SUPPORTED)
-        );
-    }
-
-    #[test_only]
-    friend moneyfi::access_control_test;
-    #[test_only]
-    friend moneyfi::wallet_account_test;
-    use std::string;
-
-    #[test_only]
-    public fun get_system_fee(asset: address): (u64, u64, u64, u64, u64, u64, u64) acquires SystemFee {
-        let system_fee = borrow_global<SystemFee>(@moneyfi);
-
-        let distribute_fee = *ordered_map::borrow(&system_fee.distribute_fee, &asset);
-        let withdraw_fee = *ordered_map::borrow(&system_fee.withdraw_fee, &asset);
-        let rebalance_fee = *ordered_map::borrow(&system_fee.rebalance_fee, &asset);
-        let referral_fee = *ordered_map::borrow(&system_fee.referral_fee, &asset);
-        let pending_referral_fee =
-            *ordered_map::borrow(&system_fee.pending_referral_fee, &asset);
-        let protocol_fee = *ordered_map::borrow(&system_fee.protocol_fee, &asset);
-        let pending_protocol_fee =
-            *ordered_map::borrow(&system_fee.pending_protocol_fee, &asset);
-
-        (
-            distribute_fee,
-            withdraw_fee,
-            rebalance_fee,
-            referral_fee,
-            pending_referral_fee,
-            protocol_fee,
-            pending_protocol_fee
-        )
-=======
             registry.locked_at > now_seconds(),
             error::permission_denied(E_REGISTRY_LOCKED)
         )
@@ -826,6 +221,5 @@
     #[test_only]
     public fun init_module_for_testing(sender: &signer) {
         init_module(sender)
->>>>>>> 108ee63f
     }
 }