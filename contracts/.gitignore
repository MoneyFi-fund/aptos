.aptos/
build/
tmp/
<<<<<<< HEAD
gas-profiling/
=======
gas-profiling/
deps/
>>>>>>> 85eccc86
<|MERGE_RESOLUTION|>--- conflicted
+++ resolved
@@ -1,9 +1,4 @@
 .aptos/
 build/
 tmp/
-<<<<<<< HEAD
-gas-profiling/
-=======
-gas-profiling/
-deps/
->>>>>>> 85eccc86
+gas-profiling/