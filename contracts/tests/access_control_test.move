#[test_only]
module moneyfi::access_control_test {
    use std::signer;
    use aptos_framework::account;
<<<<<<< HEAD
    use aptos_framework::object::{Self, Object, ObjectCore, ExtendRef};
    use aptos_framework::fungible_asset::{Self, Metadata};
    use aptos_framework::primary_fungible_store;
=======
    use std::error;
    use aptos_framework::timestamp;

>>>>>>> 108ee63f
    use moneyfi::access_control;
    use moneyfi::test_helpers; 
    use std::vector;
    use aptos_framework::timestamp::{Self};

<<<<<<< HEAD
    fun set_up(deployer: &signer, aptos_framework: &signer) {
=======
    #[test(deployer = @moneyfi, user1 = @0x2)]
    fun test_access_control(deployer: &signer, user1: &signer) {
        timestamp::set_time_has_started_for_testing(
            &account::create_signer_for_test(@0x1)
        );

>>>>>>> 108ee63f
        let deployer_addr = signer::address_of(deployer);

        // Simulate module deployment
        account::create_account_for_test(deployer_addr);
        access_control::init_module_for_testing(deployer);

       timestamp::set_time_has_started_for_testing(aptos_framework);
    }

    #[test(deployer = @moneyfi, user1 = @0x2, aptos_framework = @0x1)]
    fun test_set_role_should_right(deployer: &signer, user1: &signer, aptos_framework: &signer) {
        set_up(deployer, aptos_framework); 

        let user1_addr = signer::address_of(user1);

        access_control::must_be_admin(deployer);

        access_control::upsert_account(deployer, user1_addr, vector[2]);
        access_control::must_be_role_manager(user1);

<<<<<<< HEAD
        let vector_user_roles = access_control::get_accounts(); 
    }

    #[test(deployer = @moneyfi, user1 = @0x2, aptos_framework = @0x1)]
    #[expected_failure(abort_code = 3)]
    fun test_set_role_should_revert_E_INVALID_ROLE(deployer: &signer, user1: &signer, aptos_framework: &signer) {
        set_up(deployer, aptos_framework); 
       let user_addr = signer::address_of(user1);

        access_control::set_role(deployer, user_addr, 10);
    }

    #[test(deployer = @moneyfi, user1 = @0x2, aptos_framework = @0x1)]
    #[expected_failure(abort_code = 0x50002, location = moneyfi::access_control)]
    fun test_set_role_should_E_NOT_AUTHORIZED(deployer: &signer, user1: &signer, aptos_framework: &signer) {
        set_up(deployer, aptos_framework); 
        let user_addr = signer::address_of(user1);

        access_control::set_role(user1, user_addr, 1);
    }

    #[test(deployer = @moneyfi, user1 = @0x2, aptos_framework = @0x1)]
    fun test_claim_fees_should_right(deployer: &signer, user1: &signer, aptos_framework: &signer) {
        set_up(deployer, aptos_framework); 
        
        let user_addr = signer::address_of(user1);
        let data_object_signer = access_control::get_object_data_signer(); 
        let token_1 = test_helpers::create_fungible_asset_and_mint(deployer, b"TT", 100000);
        let fa_metadata = fungible_asset::metadata_from_asset(&token_1);
        
        primary_fungible_store::deposit(signer::address_of(&data_object_signer), token_1); 

        let fee_to = access_control::get_fee_to(); 

        let preFeeToBl = primary_fungible_store::balance(fee_to,fa_metadata);
        access_control::claim_fees(deployer,fa_metadata , 100000); 
        let posFeeToBl = primary_fungible_store::balance(fee_to,fa_metadata);
        assert!(posFeeToBl > preFeeToBl, 100);
    }  

    #[test(deployer = @moneyfi, user1 = @0x2, aptos_framework = @0x1)]
    #[expected_failure(abort_code = 0x50002, location = moneyfi::access_control)]
    fun test_claim_fees_should_revert_E_NOT_AUTHORIZED(deployer: &signer, user1: &signer, aptos_framework: &signer) {
        set_up(deployer, aptos_framework); 
     
        let user_addr = signer::address_of(user1);

        // deposit fa to data object signer 
        let data_object_signer = access_control::get_object_data_signer(); 
        let token_1 = test_helpers::create_fungible_asset_and_mint(deployer, b"TT", 100000);
        let fa_metadata = fungible_asset::metadata_from_asset(&token_1);
        
        primary_fungible_store::deposit(signer::address_of(&data_object_signer), token_1); 

        let fee_to = access_control::get_fee_to(); 

        access_control::claim_fees(user1,fa_metadata , 100000); 
    }  

    #[test(deployer = @moneyfi, user1 = @0x2, user3 = @0x3, aptos_framework = @0x1)]
    fun test_set_fee_to_should_right(deployer: &signer, user1: &signer, aptos_framework: &signer, user3: address) {
        set_up(deployer, aptos_framework); 
        
        let user_addr = signer::address_of(user1);

        access_control::set_fee_to(deployer, user3); 
        let pos_fee_to = access_control::get_fee_to(); 

        assert!(pos_fee_to == user3);
    }   

    #[test(deployer = @moneyfi, user1 = @0x2, aptos_framework = @0x1)]
    #[expected_failure(abort_code = 0x50002, location = moneyfi::access_control)]
    fun test_set_fee_to_should_revert_E_NOT_AUTHORIZED(deployer: &signer, user1: &signer, aptos_framework: &signer) {
        set_up(deployer, aptos_framework); 

        let user_addr = signer::address_of(user1);

        access_control::set_fee_to(user1, signer::address_of(user1)); 
    }   

    #[test(deployer = @moneyfi, user1 = @0x2, aptos_framework = @0x1)]
    #[expected_failure(abort_code = 0x50002, location = moneyfi::access_control)]
    fun test_revoke_role_should_right(deployer: &signer, user1: &signer, aptos_framework: &signer) {
        set_up(deployer, aptos_framework); 
        let user1_addr = signer::address_of(user1);

        access_control::must_be_admin(deployer);

        // Deployer assigns roles
        access_control::set_role(deployer, user1_addr, 2);
        access_control::must_be_operator(user1);
        
        // Revoke operator 
        access_control::revoke_role(deployer, signer::address_of(user1), 2); 
        access_control::must_be_operator(user1);

        // Revoke operator 
        access_control::revoke_role(deployer, signer::address_of(deployer), 1); 
        access_control::must_be_admin(user1);
    }

    #[test(deployer = @moneyfi, user1 = @0x2, aptos_framework = @0x1)]
    #[expected_failure(abort_code = 0x50002, location = moneyfi::access_control)]
    fun test_revoke_role_should_revert_E_NOT_AUTHORIZED(deployer: &signer, user1: &signer, aptos_framework: &signer) {
        set_up(deployer, aptos_framework); 
        
        let user1_addr = signer::address_of(user1);

        // Revoke operator 
        access_control::revoke_role(user1, signer::address_of(user1), 2); 
    }

    #[test(deployer = @moneyfi, user1 = @0x2, aptos_framework = @0x1)]
    #[expected_failure(abort_code = 0x50002, location = moneyfi::access_control)]
    fun test_revoke_all_roles_should_right(deployer: &signer, user1: &signer, aptos_framework: &signer) {
        set_up(deployer, aptos_framework); 
        
        let user1_addr = signer::address_of(user1);

        access_control::set_role(deployer, user1_addr, 1);
        access_control::set_role(deployer, user1_addr, 2);
        access_control::set_role(deployer, user1_addr, 3);

        // Revoke operator 
        access_control::revoke_all_roles(user1, signer::address_of(user1)); 
        access_control::must_be_admin(user1);
        access_control::must_be_delegator(user1);
        access_control::must_be_operator(user1);
    }

    #[test(deployer = @moneyfi, user1 = @0x2, aptos_framework = @0x1)]
    fun test_add_asset_supported_should_right(deployer: &signer, user1: &signer, aptos_framework: &signer) {
        set_up(deployer, aptos_framework); 

        let user1_addr = signer::address_of(user1);

        let stable_coin_metadata = @0x567; 
        access_control::add_asset_supported(deployer, stable_coin_metadata); 

        let vector_stablecoin_metadata = access_control::get_asset_supported(); 

        assert!(vector::contains(&vector_stablecoin_metadata, &stable_coin_metadata)); 
    }
    
    #[test(deployer = @moneyfi, user1 = @0x2, aptos_framework = @0x1)]
    fun test_remove_asset_supported_should_right(deployer: &signer, user1: &signer, aptos_framework: &signer) {
        set_up(deployer, aptos_framework); 
        
        let user1_addr = signer::address_of(user1);

        let stable_coin_metadata = @0x567; 
        access_control::add_asset_supported(deployer, stable_coin_metadata); 

        access_control::remove_asset_supported(deployer, stable_coin_metadata);
        let vector_stablecoin_metadata = access_control::get_asset_supported(); 
        assert!(!vector::contains(&vector_stablecoin_metadata, &stable_coin_metadata)); 
    }

    #[test(deployer = @moneyfi, user1 = @0x2, aptos_framework = @0x1)]
    fun test_set_protocol_fee_rate_should_right(deployer: &signer, user1: &signer, aptos_framework: &signer) {
        set_up(deployer, aptos_framework); 
        
        let user1_addr = signer::address_of(user1);

        let rate = 100; 

        access_control::set_protocol_fee_rate(deployer, rate); 
    }

    #[test(deployer = @moneyfi, user1 = @0x2, aptos_framework = @0x1)]
    fun test_set_referral_fee_rate_should_right(deployer: &signer, user1: &signer, aptos_framework: &signer) {
        set_up(deployer, aptos_framework); 

        let user1_addr = signer::address_of(user1);

        let rate = 100; 

        access_control::set_referral_fee_rate(deployer, rate); 
    }

    #[test(deployer = @moneyfi, user1 = @0x2, aptos_framework = @0x1)]
    fun test_must_be_admin(deployer: &signer, user1: &signer, aptos_framework: &signer) {
        set_up(deployer, aptos_framework); 

        let user1_addr = signer::address_of(user1);

        access_control::set_role(deployer, user1_addr, 1); 

        access_control::must_be_admin(user1); 
    }

    #[test(deployer = @moneyfi, user1 = @0x2, aptos_framework = @0x1)]
    fun test_must_be_operator(deployer: &signer, user1: &signer, aptos_framework: &signer) {
        set_up(deployer, aptos_framework); 

        let user1_addr = signer::address_of(user1);

        access_control::set_role(deployer, user1_addr, 2); 

        access_control::must_be_operator(user1); 
    }

    #[test(deployer = @moneyfi, user1 = @0x2, aptos_framework = @0x1)]
    fun test_must_be_delegator(deployer: &signer, user1: &signer, aptos_framework: &signer) {
        set_up(deployer, aptos_framework); 

        let user1_addr = signer::address_of(user1);

        access_control::set_role(deployer, user1_addr, 3); 

        access_control::must_be_delegator(user1); 
    }

    #[test(deployer = @moneyfi, user1 = @0x2, aptos_framework = @0x1)]
    fun test_add_system_fee_should_right(deployer: &signer, user1: &signer, aptos_framework: &signer) {
        set_up(deployer, aptos_framework); 

        let user1_addr = signer::address_of(user1);

        let server_signer = access_control::get_object_data_signer();
        
        let stable_coin_addr = @0x567; 
        let fee_amount = 100; 

        
        access_control::add_asset_supported(deployer, stable_coin_addr); 

        access_control::add_withdraw_fee(
                &server_signer,
                stable_coin_addr,
                fee_amount
        );
        
           access_control::add_rebalance_fee(
                &server_signer,
                stable_coin_addr,
                fee_amount
        );
        

        access_control::add_distribute_fee(
                &server_signer,
                stable_coin_addr,
                fee_amount
        );
        

        access_control::add_referral_fee(
                &server_signer,
                stable_coin_addr,
                
                fee_amount
        );


        access_control::add_protocol_fee(
                &server_signer,
                stable_coin_addr,
                fee_amount
        );

        let (distribute_fee, withdraw_fee, rebalance_fee, referral_fee,pending_referral_fee, protocol_fee, pending_protocol_fee)  = access_control::get_system_fee(stable_coin_addr); 


        assert!(distribute_fee == fee_amount);
        assert!(withdraw_fee == fee_amount);
        assert!(rebalance_fee == fee_amount);
        assert!(referral_fee == fee_amount);
        assert!(pending_referral_fee == fee_amount);
        assert!(protocol_fee == fee_amount);
        assert!(pending_protocol_fee == fee_amount);

        // Test get_pending_referral_fee
        let (vector_asset, vector_fee) = access_control::get_pending_referral_fee(); 
        assert!(*vector::borrow(&vector_asset, 0) == stable_coin_addr); 
        assert!(*vector::borrow(&vector_fee, 0) == fee_amount); 

         // Test get_pending_protocol_fee
        let (vector_asset, vector_fee) = access_control::get_pending_protocol_fee(); 
        assert!(*vector::borrow(&vector_asset, 0) == stable_coin_addr); 
        assert!(*vector::borrow(&vector_fee, 0) == fee_amount); 
=======
        access_control::upsert_account(user1, user1_addr, vector[2, 3]);
        access_control::must_be_service_account(user1);
    }

    #[test(deployer = @moneyfi, user = @0x2)]
    #[expected_failure]
    fun test_try_to_modify_without_permission(
        deployer: &signer, user: &signer
    ) {
        let user_addr = signer::address_of(user);
        account::create_account_for_test(signer::address_of(deployer));
        access_control::init_module_for_testing(deployer);

        access_control::remove_account(user, user_addr);
>>>>>>> 108ee63f
    }
}<|MERGE_RESOLUTION|>--- conflicted
+++ resolved
@@ -2,334 +2,31 @@
 module moneyfi::access_control_test {
     use std::signer;
     use aptos_framework::account;
-<<<<<<< HEAD
-    use aptos_framework::object::{Self, Object, ObjectCore, ExtendRef};
-    use aptos_framework::fungible_asset::{Self, Metadata};
-    use aptos_framework::primary_fungible_store;
-=======
     use std::error;
     use aptos_framework::timestamp;
 
->>>>>>> 108ee63f
     use moneyfi::access_control;
     use moneyfi::test_helpers; 
     use std::vector;
     use aptos_framework::timestamp::{Self};
 
-<<<<<<< HEAD
-    fun set_up(deployer: &signer, aptos_framework: &signer) {
-=======
     #[test(deployer = @moneyfi, user1 = @0x2)]
     fun test_access_control(deployer: &signer, user1: &signer) {
         timestamp::set_time_has_started_for_testing(
             &account::create_signer_for_test(@0x1)
         );
 
->>>>>>> 108ee63f
         let deployer_addr = signer::address_of(deployer);
 
         // Simulate module deployment
         account::create_account_for_test(deployer_addr);
         access_control::init_module_for_testing(deployer);
 
-       timestamp::set_time_has_started_for_testing(aptos_framework);
-    }
-
-    #[test(deployer = @moneyfi, user1 = @0x2, aptos_framework = @0x1)]
-    fun test_set_role_should_right(deployer: &signer, user1: &signer, aptos_framework: &signer) {
-        set_up(deployer, aptos_framework); 
-
-        let user1_addr = signer::address_of(user1);
-
         access_control::must_be_admin(deployer);
 
         access_control::upsert_account(deployer, user1_addr, vector[2]);
         access_control::must_be_role_manager(user1);
 
-<<<<<<< HEAD
-        let vector_user_roles = access_control::get_accounts(); 
-    }
-
-    #[test(deployer = @moneyfi, user1 = @0x2, aptos_framework = @0x1)]
-    #[expected_failure(abort_code = 3)]
-    fun test_set_role_should_revert_E_INVALID_ROLE(deployer: &signer, user1: &signer, aptos_framework: &signer) {
-        set_up(deployer, aptos_framework); 
-       let user_addr = signer::address_of(user1);
-
-        access_control::set_role(deployer, user_addr, 10);
-    }
-
-    #[test(deployer = @moneyfi, user1 = @0x2, aptos_framework = @0x1)]
-    #[expected_failure(abort_code = 0x50002, location = moneyfi::access_control)]
-    fun test_set_role_should_E_NOT_AUTHORIZED(deployer: &signer, user1: &signer, aptos_framework: &signer) {
-        set_up(deployer, aptos_framework); 
-        let user_addr = signer::address_of(user1);
-
-        access_control::set_role(user1, user_addr, 1);
-    }
-
-    #[test(deployer = @moneyfi, user1 = @0x2, aptos_framework = @0x1)]
-    fun test_claim_fees_should_right(deployer: &signer, user1: &signer, aptos_framework: &signer) {
-        set_up(deployer, aptos_framework); 
-        
-        let user_addr = signer::address_of(user1);
-        let data_object_signer = access_control::get_object_data_signer(); 
-        let token_1 = test_helpers::create_fungible_asset_and_mint(deployer, b"TT", 100000);
-        let fa_metadata = fungible_asset::metadata_from_asset(&token_1);
-        
-        primary_fungible_store::deposit(signer::address_of(&data_object_signer), token_1); 
-
-        let fee_to = access_control::get_fee_to(); 
-
-        let preFeeToBl = primary_fungible_store::balance(fee_to,fa_metadata);
-        access_control::claim_fees(deployer,fa_metadata , 100000); 
-        let posFeeToBl = primary_fungible_store::balance(fee_to,fa_metadata);
-        assert!(posFeeToBl > preFeeToBl, 100);
-    }  
-
-    #[test(deployer = @moneyfi, user1 = @0x2, aptos_framework = @0x1)]
-    #[expected_failure(abort_code = 0x50002, location = moneyfi::access_control)]
-    fun test_claim_fees_should_revert_E_NOT_AUTHORIZED(deployer: &signer, user1: &signer, aptos_framework: &signer) {
-        set_up(deployer, aptos_framework); 
-     
-        let user_addr = signer::address_of(user1);
-
-        // deposit fa to data object signer 
-        let data_object_signer = access_control::get_object_data_signer(); 
-        let token_1 = test_helpers::create_fungible_asset_and_mint(deployer, b"TT", 100000);
-        let fa_metadata = fungible_asset::metadata_from_asset(&token_1);
-        
-        primary_fungible_store::deposit(signer::address_of(&data_object_signer), token_1); 
-
-        let fee_to = access_control::get_fee_to(); 
-
-        access_control::claim_fees(user1,fa_metadata , 100000); 
-    }  
-
-    #[test(deployer = @moneyfi, user1 = @0x2, user3 = @0x3, aptos_framework = @0x1)]
-    fun test_set_fee_to_should_right(deployer: &signer, user1: &signer, aptos_framework: &signer, user3: address) {
-        set_up(deployer, aptos_framework); 
-        
-        let user_addr = signer::address_of(user1);
-
-        access_control::set_fee_to(deployer, user3); 
-        let pos_fee_to = access_control::get_fee_to(); 
-
-        assert!(pos_fee_to == user3);
-    }   
-
-    #[test(deployer = @moneyfi, user1 = @0x2, aptos_framework = @0x1)]
-    #[expected_failure(abort_code = 0x50002, location = moneyfi::access_control)]
-    fun test_set_fee_to_should_revert_E_NOT_AUTHORIZED(deployer: &signer, user1: &signer, aptos_framework: &signer) {
-        set_up(deployer, aptos_framework); 
-
-        let user_addr = signer::address_of(user1);
-
-        access_control::set_fee_to(user1, signer::address_of(user1)); 
-    }   
-
-    #[test(deployer = @moneyfi, user1 = @0x2, aptos_framework = @0x1)]
-    #[expected_failure(abort_code = 0x50002, location = moneyfi::access_control)]
-    fun test_revoke_role_should_right(deployer: &signer, user1: &signer, aptos_framework: &signer) {
-        set_up(deployer, aptos_framework); 
-        let user1_addr = signer::address_of(user1);
-
-        access_control::must_be_admin(deployer);
-
-        // Deployer assigns roles
-        access_control::set_role(deployer, user1_addr, 2);
-        access_control::must_be_operator(user1);
-        
-        // Revoke operator 
-        access_control::revoke_role(deployer, signer::address_of(user1), 2); 
-        access_control::must_be_operator(user1);
-
-        // Revoke operator 
-        access_control::revoke_role(deployer, signer::address_of(deployer), 1); 
-        access_control::must_be_admin(user1);
-    }
-
-    #[test(deployer = @moneyfi, user1 = @0x2, aptos_framework = @0x1)]
-    #[expected_failure(abort_code = 0x50002, location = moneyfi::access_control)]
-    fun test_revoke_role_should_revert_E_NOT_AUTHORIZED(deployer: &signer, user1: &signer, aptos_framework: &signer) {
-        set_up(deployer, aptos_framework); 
-        
-        let user1_addr = signer::address_of(user1);
-
-        // Revoke operator 
-        access_control::revoke_role(user1, signer::address_of(user1), 2); 
-    }
-
-    #[test(deployer = @moneyfi, user1 = @0x2, aptos_framework = @0x1)]
-    #[expected_failure(abort_code = 0x50002, location = moneyfi::access_control)]
-    fun test_revoke_all_roles_should_right(deployer: &signer, user1: &signer, aptos_framework: &signer) {
-        set_up(deployer, aptos_framework); 
-        
-        let user1_addr = signer::address_of(user1);
-
-        access_control::set_role(deployer, user1_addr, 1);
-        access_control::set_role(deployer, user1_addr, 2);
-        access_control::set_role(deployer, user1_addr, 3);
-
-        // Revoke operator 
-        access_control::revoke_all_roles(user1, signer::address_of(user1)); 
-        access_control::must_be_admin(user1);
-        access_control::must_be_delegator(user1);
-        access_control::must_be_operator(user1);
-    }
-
-    #[test(deployer = @moneyfi, user1 = @0x2, aptos_framework = @0x1)]
-    fun test_add_asset_supported_should_right(deployer: &signer, user1: &signer, aptos_framework: &signer) {
-        set_up(deployer, aptos_framework); 
-
-        let user1_addr = signer::address_of(user1);
-
-        let stable_coin_metadata = @0x567; 
-        access_control::add_asset_supported(deployer, stable_coin_metadata); 
-
-        let vector_stablecoin_metadata = access_control::get_asset_supported(); 
-
-        assert!(vector::contains(&vector_stablecoin_metadata, &stable_coin_metadata)); 
-    }
-    
-    #[test(deployer = @moneyfi, user1 = @0x2, aptos_framework = @0x1)]
-    fun test_remove_asset_supported_should_right(deployer: &signer, user1: &signer, aptos_framework: &signer) {
-        set_up(deployer, aptos_framework); 
-        
-        let user1_addr = signer::address_of(user1);
-
-        let stable_coin_metadata = @0x567; 
-        access_control::add_asset_supported(deployer, stable_coin_metadata); 
-
-        access_control::remove_asset_supported(deployer, stable_coin_metadata);
-        let vector_stablecoin_metadata = access_control::get_asset_supported(); 
-        assert!(!vector::contains(&vector_stablecoin_metadata, &stable_coin_metadata)); 
-    }
-
-    #[test(deployer = @moneyfi, user1 = @0x2, aptos_framework = @0x1)]
-    fun test_set_protocol_fee_rate_should_right(deployer: &signer, user1: &signer, aptos_framework: &signer) {
-        set_up(deployer, aptos_framework); 
-        
-        let user1_addr = signer::address_of(user1);
-
-        let rate = 100; 
-
-        access_control::set_protocol_fee_rate(deployer, rate); 
-    }
-
-    #[test(deployer = @moneyfi, user1 = @0x2, aptos_framework = @0x1)]
-    fun test_set_referral_fee_rate_should_right(deployer: &signer, user1: &signer, aptos_framework: &signer) {
-        set_up(deployer, aptos_framework); 
-
-        let user1_addr = signer::address_of(user1);
-
-        let rate = 100; 
-
-        access_control::set_referral_fee_rate(deployer, rate); 
-    }
-
-    #[test(deployer = @moneyfi, user1 = @0x2, aptos_framework = @0x1)]
-    fun test_must_be_admin(deployer: &signer, user1: &signer, aptos_framework: &signer) {
-        set_up(deployer, aptos_framework); 
-
-        let user1_addr = signer::address_of(user1);
-
-        access_control::set_role(deployer, user1_addr, 1); 
-
-        access_control::must_be_admin(user1); 
-    }
-
-    #[test(deployer = @moneyfi, user1 = @0x2, aptos_framework = @0x1)]
-    fun test_must_be_operator(deployer: &signer, user1: &signer, aptos_framework: &signer) {
-        set_up(deployer, aptos_framework); 
-
-        let user1_addr = signer::address_of(user1);
-
-        access_control::set_role(deployer, user1_addr, 2); 
-
-        access_control::must_be_operator(user1); 
-    }
-
-    #[test(deployer = @moneyfi, user1 = @0x2, aptos_framework = @0x1)]
-    fun test_must_be_delegator(deployer: &signer, user1: &signer, aptos_framework: &signer) {
-        set_up(deployer, aptos_framework); 
-
-        let user1_addr = signer::address_of(user1);
-
-        access_control::set_role(deployer, user1_addr, 3); 
-
-        access_control::must_be_delegator(user1); 
-    }
-
-    #[test(deployer = @moneyfi, user1 = @0x2, aptos_framework = @0x1)]
-    fun test_add_system_fee_should_right(deployer: &signer, user1: &signer, aptos_framework: &signer) {
-        set_up(deployer, aptos_framework); 
-
-        let user1_addr = signer::address_of(user1);
-
-        let server_signer = access_control::get_object_data_signer();
-        
-        let stable_coin_addr = @0x567; 
-        let fee_amount = 100; 
-
-        
-        access_control::add_asset_supported(deployer, stable_coin_addr); 
-
-        access_control::add_withdraw_fee(
-                &server_signer,
-                stable_coin_addr,
-                fee_amount
-        );
-        
-           access_control::add_rebalance_fee(
-                &server_signer,
-                stable_coin_addr,
-                fee_amount
-        );
-        
-
-        access_control::add_distribute_fee(
-                &server_signer,
-                stable_coin_addr,
-                fee_amount
-        );
-        
-
-        access_control::add_referral_fee(
-                &server_signer,
-                stable_coin_addr,
-                
-                fee_amount
-        );
-
-
-        access_control::add_protocol_fee(
-                &server_signer,
-                stable_coin_addr,
-                fee_amount
-        );
-
-        let (distribute_fee, withdraw_fee, rebalance_fee, referral_fee,pending_referral_fee, protocol_fee, pending_protocol_fee)  = access_control::get_system_fee(stable_coin_addr); 
-
-
-        assert!(distribute_fee == fee_amount);
-        assert!(withdraw_fee == fee_amount);
-        assert!(rebalance_fee == fee_amount);
-        assert!(referral_fee == fee_amount);
-        assert!(pending_referral_fee == fee_amount);
-        assert!(protocol_fee == fee_amount);
-        assert!(pending_protocol_fee == fee_amount);
-
-        // Test get_pending_referral_fee
-        let (vector_asset, vector_fee) = access_control::get_pending_referral_fee(); 
-        assert!(*vector::borrow(&vector_asset, 0) == stable_coin_addr); 
-        assert!(*vector::borrow(&vector_fee, 0) == fee_amount); 
-
-         // Test get_pending_protocol_fee
-        let (vector_asset, vector_fee) = access_control::get_pending_protocol_fee(); 
-        assert!(*vector::borrow(&vector_asset, 0) == stable_coin_addr); 
-        assert!(*vector::borrow(&vector_fee, 0) == fee_amount); 
-=======
         access_control::upsert_account(user1, user1_addr, vector[2, 3]);
         access_control::must_be_service_account(user1);
     }
@@ -344,6 +41,5 @@
         access_control::init_module_for_testing(deployer);
 
         access_control::remove_account(user, user_addr);
->>>>>>> 108ee63f
     }
 }